use std::collections::HashMap;
use std::sync::OnceLock;

use get_size2::GetSize;
use itertools::Itertools;
use num_traits::Zero;
use serde::Deserialize;
use serde::Serialize;
use tasm_lib::memory::encode_to_memory;
use tasm_lib::memory::FIRST_NON_DETERMINISTICALLY_INITIALIZED_MEMORY_ADDRESS;
use tasm_lib::prelude::Digest;
use tasm_lib::prelude::Library;
use tasm_lib::structure::verify_nd_si_integrity::VerifyNdSiIntegrity;
use tasm_lib::triton_vm::prelude::*;
use tasm_lib::twenty_first::math::b_field_element::BFieldElement;
use tasm_lib::twenty_first::math::bfield_codec::BFieldCodec;
use tasm_lib::twenty_first::math::tip5::Tip5;

use super::TypeScriptWitness;
use crate::models::blockchain::transaction::primitive_witness::PrimitiveWitness;
use crate::models::blockchain::transaction::primitive_witness::SaltedUtxos;
use crate::models::blockchain::transaction::transaction_kernel::TransactionKernel;
use crate::models::blockchain::transaction::transaction_kernel::TransactionKernelField;
use crate::models::blockchain::transaction::utxo::Coin;
use crate::models::blockchain::transaction::utxo::Utxo;
use crate::models::blockchain::type_scripts::TypeScriptAndWitness;
use crate::models::proof_abstractions::mast_hash::MastHash;
use crate::models::proof_abstractions::tasm::builtins as tasm;
use crate::models::proof_abstractions::tasm::program::ConsensusProgram;
use crate::models::proof_abstractions::timestamp::Timestamp;
use crate::models::proof_abstractions::SecretWitness;
use crate::Hash;

#[derive(Debug, Clone, Deserialize, Serialize, BFieldCodec, GetSize, PartialEq, Eq)]
pub struct TimeLock;

impl TimeLock {
    /// Create a `TimeLock` type-script-and-state-pair that releases the coins at the
    /// given release date, which corresponds to the number of milliseconds that passed
    /// since the unix epoch started (00:00 am UTC on Jan 1 1970).
    pub fn until(date: Timestamp) -> Coin {
        Coin {
            type_script_hash: TimeLock.hash(),
            state: vec![date.0],
        }
    }

    /// Get the release date from a `Utxo`, if any. If there aren't any, return
    /// the null release date.
    pub fn extract_release_date(utxo: &Utxo) -> Timestamp {
        utxo.coins()
            .iter()
            .filter_map(Coin::release_date)
            .next()
            .unwrap_or_else(Timestamp::zero)
    }
}

impl ConsensusProgram for TimeLock {
    #[allow(clippy::needless_return)]
    fn source(&self) {
        // get in the current program's hash digest
        let self_digest: Digest = tasm::own_program_digest();

        // read standard input:
        //  - transaction kernel mast hash
        //  - input salted utxos digest
        //  - output salted utxos digest
        // (All type scripts take this triple as input.)
        let tx_kernel_digest: Digest = tasm::tasmlib_io_read_stdin___digest();
        let input_utxos_digest: Digest = tasm::tasmlib_io_read_stdin___digest();
        let _output_utxos_digest: Digest = tasm::tasmlib_io_read_stdin___digest();

        // divine the timestamp and authenticate it against the kernel mast hash
        let leaf_index: u32 = 5;
        let timestamp: BFieldElement = tasm::tasmlib_io_read_secin___bfe();
        let leaf: Digest = Hash::hash_varlen(&timestamp.encode());
        let tree_height: u32 = 3;
        tasm::tasmlib_hashing_merkle_verify(tx_kernel_digest, leaf_index, leaf, tree_height);

        // get pointers to objects living in nondeterministic memory:
        //  - input Salted UTXOs
        let input_utxos_pointer: u64 = tasm::tasmlib_io_read_secin___bfe().value();

        // it's important to read the outputs digest too, but we actually don't care about
        // the output UTXOs (in this type script)
        let _output_utxos_pointer: u64 = tasm::tasmlib_io_read_secin___bfe().value();

        // authenticate salted input UTXOs against the digest that was read from stdin
        let input_salted_utxos: SaltedUtxos =
            tasm::decode_from_memory(BFieldElement::new(input_utxos_pointer));
        let input_salted_utxos_digest: Digest = Tip5::hash(&input_salted_utxos);
        assert_eq!(input_salted_utxos_digest, input_utxos_digest);

        // iterate over inputs
        let input_utxos = input_salted_utxos.utxos;
        let mut i = 0;
        while i < input_utxos.len() {
            // get coins
            let coins = input_utxos[i].coins();

            // if this typescript is present
            let mut j: usize = 0;
            while j < coins.len() {
                let coin: &Coin = &coins[j];
                if coin.type_script_hash == self_digest {
                    // extract state
                    let state: &Vec<BFieldElement> = &coin.state;

                    // assert format
                    assert!(state.len() == 1);

                    // extract timestamp
                    let release_date: BFieldElement = state[0];

                    // test time lock
                    assert!(release_date.value() < timestamp.value());
                }
                j += 1;
            }
            i += 1;
        }

        return;
    }

    fn library_and_code(&self) -> (Library, Vec<LabelledInstruction>) {
        let (library, audit_preloaded_data, audit_subroutine) = {
            let mut library = Library::new();
            let audit_preloaded_data = library.import(Box::new(VerifyNdSiIntegrity::<
                TimeLockWitnessMemory,
            >::default()));
            let audit_subroutine = library.all_imports();
            (library, audit_preloaded_data, audit_subroutine)
        };

        // Generated by tasm-lang compiler
        // `tasm-lang typescript-timelock.rs type-script-time-lock.tasm`
        // 2024-09-09
        let code = triton_asm! {
        call main
        halt
        {&audit_subroutine}

        main:
        call tasmlib_verifier_own_program_digest
        dup 4
        dup 4
        dup 4
        dup 4
        dup 4
        push -6
        write_mem 5
        pop 1
        hint self_digest = stack[0..5]
        call tasmlib_io_read_stdin___digest
        dup 4
        dup 4
        dup 4
        dup 4
        dup 4
        push -11
        write_mem 5
        pop 1
        hint tx_kernel_digest = stack[0..5]
        call tasmlib_io_read_stdin___digest
        dup 4
        dup 4
        dup 4
        dup 4
        dup 4
        push -16
        write_mem 5
        pop 1
        hint input_utxos_digest = stack[0..5]
        call tasmlib_io_read_stdin___digest
        hint _output_utxos_digest = stack[0..5]
        push 5
        hint leaf_index = stack[0]
        call tasmlib_io_read_secin___bfe
        dup 0
        push -17
        write_mem 1
        pop 1
        hint timestamp = stack[0]
        push -17
        read_mem 1
        pop 1
        call encode_BField
        call tasm_langs_hash_varlen
        hint leaf = stack[0..5]
        push 3
        hint tree_height = stack[0]
        push -7
        read_mem 5
        pop 1
        dup 5
        dup 13
        dup 12
        dup 12
        dup 12
        dup 12
        dup 12
        call tasmlib_hashing_merkle_verify
        call tasmlib_io_read_secin___bfe
        hint input_utxos_pointer = stack[0]

        /* Audit preloaded data */
        // ... *input_utxos_pointer
        dup 0
        call {audit_preloaded_data}
        // ... *input_utxos_pointer witness_size

        pop 1
        // ... *input_utxos_pointer

        call tasmlib_io_read_secin___bfe
        split
        hint _output_utxos_pointer = stack[0..2]
        dup 2
        hint input_salted_utxos = stack[0]
        dup 0
        call tasm_langs_hash_varlen_boxed_value___SaltedUtxos
        hint input_salted_utxos_digest = stack[0..5]
        dup 4
        dup 4
        dup 4
        dup 4
        dup 4
        push -12
        read_mem 5
        pop 1
        call tasmlib_hashing_eq_digest
        assert
        dup 5
        addi 4
        hint input_utxos = stack[0]
        push 0
        hint i = stack[0]
        call _binop_Lt__LboolR_bool_32_while_loop
        pop 5
        pop 5
        pop 5
        pop 5
        pop 5
        pop 5
        pop 5
        pop 4
        return
        _binop_Eq__LboolR_bool_49_then:
        pop 1
        dup 0
        addi 1
        hint state = stack[0]
        dup 0
        read_mem 1
        pop 1
        push 1
        eq
        assert
        dup 0
        push 0
        push 1
        mul
        push 1
        add
        push 00000000001073741824
        dup 1
        lt
        assert
        add
        read_mem 1
        pop 1
        hint release_date = stack[0]
        dup 0
        split
        push -17
        read_mem 1
        pop 1
        split
        swap 3
        swap 1
        swap 3
        swap 2
        call tasmlib_arithmetic_u64_lt
        assert
        pop 1
        pop 1
        push 0
        return
        _binop_Eq__LboolR_bool_49_else:
        return
        _binop_Lt__LboolR_bool_42_while_loop:
        dup 0
        dup 2
        read_mem 1
        pop 1
        swap 1
        lt
        push 0
        eq
        skiz
        return
        dup 1
        push 1
        add
        dup 1
        call tasm_langs_dynamic_list_element_finder
        pop 1
        addi 1
        hint coin = stack[0]
        dup 0
        read_mem 1
        push 00000000001073741824
        dup 2
        lt
        assert
        addi 2
        add
        push 4
        add
        read_mem 5
        pop 1
        push -2
        read_mem 5
        pop 1
        call tasmlib_hashing_eq_digest
        push 1
        swap 1
        skiz
        call _binop_Eq__LboolR_bool_49_then
        skiz
        call _binop_Eq__LboolR_bool_49_else
        dup 1
        push 1
        call tasmlib_arithmetic_u32_safeadd
        swap 2
        pop 1
        pop 1
        recurse
        _binop_Lt__LboolR_bool_32_while_loop:
        dup 0
        dup 2
        read_mem 1
        pop 1
        swap 1
        lt
        push 0
        eq
        skiz
        return
        dup 1
        push 1
        add
        dup 1
        call tasm_langs_dynamic_list_element_finder
        pop 1
        addi 1
        addi 1
        hint coins = stack[0]
        push 0
        hint j = stack[0]
        call _binop_Lt__LboolR_bool_42_while_loop
        dup 2
        push 1
        call tasmlib_arithmetic_u32_safeadd
        swap 3
        pop 1
        pop 1
        pop 1
        recurse
        encode_BField:
        call tasmlib_memory_dyn_malloc
        push 1
        swap 1
        write_mem 1
        write_mem 1
        push -2
        add
        return
        tasm_langs_dynamic_list_element_finder:
        dup 0
        push 0
        eq
        skiz
        return
        swap 1
        read_mem 1
        push 00000000001073741824
        dup 2
        lt
        assert
        addi 2
        add
        swap 1
        addi -1
        recurse
        tasm_langs_hash_varlen:
        read_mem 1
        push 2
        add
        swap 1
        call tasmlib_hashing_algebraic_hasher_hash_varlen
        return
        tasm_langs_hash_varlen_boxed_value___SaltedUtxos:
        dup 0
        push 0
        addi 3
        swap 1
        addi 3
        swap 1
        dup 1
        read_mem 1
        pop 1
        push 00000000001073741824
        dup 1
        lt
        assert
        addi 1
        dup 2
        dup 1
        add
        swap 3
        pop 1
        add
        swap 1
        pop 1
        call tasmlib_hashing_algebraic_hasher_hash_varlen
        return
        tasmlib_arithmetic_u32_safeadd:
        hint input_lhs: u32 = stack[0]
        hint input_rhs: u32 = stack[1]
        add
        dup 0
        split
        pop 1
        push 0
        eq
        assert
        return
        tasmlib_arithmetic_u64_lt:
        hint lhs: u64 = stack[0..2]
        hint rhs: u64 = stack[2..4]
        swap 3
        swap 2
        dup 2
        dup 2
        lt
        swap 4
        lt
        swap 2
        eq
        mul
        add
        return
        tasmlib_hashing_absorb_multiple:
        hint len: u32 = stack[0]
        hint _sequence: void_pointer = stack[1]
        dup 0
        push 10
        swap 1
        div_mod
        swap 1
        pop 1
        swap 1
        dup 1
        push -1
        mul
        dup 3
        add
        add
        swap 1
        swap 2
        push 0
        push 0
        push 0
        push 0
        swap 4
        call tasmlib_hashing_absorb_multiple_hash_all_full_chunks
        pop 5
        push -1
        add
        push 9
        dup 2
        push -1
        mul
        add
        call tasmlib_hashing_absorb_multiple_pad_varnum_zeros
        pop 1
        push 1
        swap 2
        dup 1
        add
        call tasmlib_hashing_absorb_multiple_read_remainder
        pop 2
        sponge_absorb
        return
        tasmlib_hashing_absorb_multiple_hash_all_full_chunks:
        dup 5
        dup 1
        eq
        skiz
        return
        sponge_absorb_mem
        recurse
        tasmlib_hashing_absorb_multiple_pad_varnum_zeros:
        dup 0
        push 0
        eq
        skiz
        return
        push 0
        swap 3
        swap 2
        swap 1
        push -1
        add
        recurse
        tasmlib_hashing_absorb_multiple_read_remainder:
        dup 1
        dup 1
        eq
        skiz
        return
        read_mem 1
        swap 1
        swap 2
        swap 1
        recurse
        tasmlib_hashing_algebraic_hasher_hash_varlen:
        hint length: u32 = stack[0]
        hint _addr: void_pointer = stack[1]
        sponge_init
        call tasmlib_hashing_absorb_multiple
        sponge_squeeze
        swap 5
        pop 1
        swap 5
        pop 1
        swap 5
        pop 1
        swap 5
        pop 1
        swap 5
        pop 1
        return
        tasmlib_hashing_eq_digest:
        hint input_a4: digest = stack[0..5]
        hint input_b4: digest = stack[5..10]
        swap 6
        eq
        swap 6
        eq
        swap 6
        eq
        swap 6
        eq
        swap 2
        eq
        mul
        mul
        mul
        mul
        return
        tasmlib_hashing_merkle_verify:
        hint leaf: digest = stack[0..5]
        hint leaf_index: u32 = stack[5]
        hint tree_height: u32 = stack[6]
        hint root: digest = stack[7..12]
        dup 6
        push 2
        pow
        dup 0
        dup 7
        lt
        assert
        dup 6
        add
        swap 6
        pop 1
        dup 6
        skiz
        call tasmlib_hashing_merkle_verify_tree_height_is_not_zero
        swap 2
        swap 4
        swap 6
        pop 1
        swap 2
        swap 4
        pop 1
        assert_vector
        pop 5
        return
        tasmlib_hashing_merkle_verify_tree_height_is_not_zero:
        push 1
        swap 7
        pop 1
        call tasmlib_hashing_merkle_verify_traverse_tree
        return
        tasmlib_hashing_merkle_verify_traverse_tree:
        merkle_step
        recurse_or_return
        tasmlib_io_read_secin___bfe:
        divine 1
        return
        tasmlib_io_read_stdin___digest:
        read_io 5
        return
        tasmlib_memory_dyn_malloc:
        push -1
        read_mem 1
        pop 1
        dup 0
        push 0
        eq
        skiz
        call tasmlib_memory_dyn_malloc_initialize
        push 00000000002147483647
        dup 1
        lt
        assert
        dup 0
        push 1
        add
        push -1
        write_mem 1
        pop 1
        push 00000000004294967296
        mul
        return
        tasmlib_memory_dyn_malloc_initialize:
        pop 1
        push 1
        return
        tasmlib_verifier_own_program_digest:
        dup 15
        dup 15
        dup 15
        dup 15
        dup 15
        return
        };

        (library, code)
    }

    fn hash(&self) -> Digest {
        static HASH: OnceLock<Digest> = OnceLock::new();

        *HASH.get_or_init(|| self.program().hash())
    }
}

#[derive(Debug, Clone, Deserialize, Serialize, BFieldCodec, GetSize, PartialEq, Eq)]
pub struct TimeLockWitness {
    /// One timestamp for every input UTXO. Inputs that do not have a time lock are
    /// assigned timestamp 0, which is automatically satisfied.
    release_dates: Vec<Timestamp>,
    input_utxos: SaltedUtxos,
    transaction_kernel: TransactionKernel,
}

type TimeLockWitnessMemory = SaltedUtxos;

impl SecretWitness for TimeLockWitness {
    fn nondeterminism(&self) -> NonDeterminism {
        let mut memory: HashMap<BFieldElement, BFieldElement> = HashMap::new();
        let input_salted_utxos_address = FIRST_NON_DETERMINISTICALLY_INITIALIZED_MEMORY_ADDRESS;
        let output_salted_utxos_address = encode_to_memory::<TimeLockWitnessMemory>(
            &mut memory,
            input_salted_utxos_address,
            &self.input_utxos,
        );
        let individual_tokens = vec![
            self.transaction_kernel.timestamp.0,
            input_salted_utxos_address,
            output_salted_utxos_address,
        ];
        let mast_path = self
            .transaction_kernel
            .mast_path(TransactionKernelField::Timestamp)
            .clone();
        NonDeterminism::new(individual_tokens)
            .with_digests(mast_path)
            .with_ram(memory)
    }

    fn standard_input(&self) -> PublicInput {
        self.type_script_standard_input()
    }

    fn program(&self) -> Program {
        TimeLock.program()
    }
}

impl TypeScriptWitness for TimeLockWitness {
    fn transaction_kernel(&self) -> TransactionKernel {
        self.transaction_kernel.clone()
    }

    fn salted_input_utxos(&self) -> SaltedUtxos {
        self.input_utxos.clone()
    }

    fn salted_output_utxos(&self) -> SaltedUtxos {
        SaltedUtxos::empty()
    }

    fn type_script_and_witness(&self) -> TypeScriptAndWitness {
        TypeScriptAndWitness::new_with_nondeterminism(TimeLock.program(), self.nondeterminism())
    }

    fn new(
        transaction_kernel: TransactionKernel,
        salted_input_utxos: SaltedUtxos,
        _salted_output_utxos: SaltedUtxos,
    ) -> Self {
        let release_dates = salted_input_utxos
            .utxos
            .iter()
            .map(TimeLock::extract_release_date)
            .collect_vec();

        Self {
            release_dates,
            input_utxos: salted_input_utxos,
            transaction_kernel,
        }
    }
}

impl From<PrimitiveWitness> for TimeLockWitness {
    fn from(primitive_witness: PrimitiveWitness) -> Self {
        let release_dates = primitive_witness
            .input_utxos
            .utxos
            .iter()
            .map(TimeLock::extract_release_date)
            .collect_vec();
        let transaction_kernel = TransactionKernel::from(primitive_witness.clone());
        let input_utxos = primitive_witness.input_utxos.clone();

        Self {
            release_dates,
            input_utxos,
            transaction_kernel,
        }
    }
}

#[cfg(any(test, feature = "arbitrary-impls"))]
pub mod neptune_arbitrary {
    use num_traits::CheckedSub;
    use proptest::arbitrary::Arbitrary;
    use proptest::collection::vec;
    use proptest::strategy::BoxedStrategy;
    use proptest::strategy::Strategy;
    use proptest_arbitrary_interop::arb;

    use super::super::neptune_coins::NeptuneCoins;
    use super::*;
    use crate::models::blockchain::transaction::transaction_kernel::TransactionKernelModifier;
    use crate::models::blockchain::transaction::PublicAnnouncement;

    impl Arbitrary for TimeLockWitness {
        /// Parameters are:
        ///  - release_dates : `Vec<u64>` One release date per input UTXO. 0 if the time lock
        ///    coin is absent.
        ///  - num_outputs : usize Number of outputs.
        ///  - num_public_announcements : usize Number of public announcements.
        ///  - transaction_timestamp: Timestamp determining when the transaction takes place.
        type Parameters = (Vec<Timestamp>, usize, usize, Timestamp);

        type Strategy = BoxedStrategy<Self>;

        fn arbitrary_with(parameters: Self::Parameters) -> Self::Strategy {
            let (release_dates, num_outputs, num_public_announcements, transaction_timestamp) =
                parameters;
            let num_inputs = release_dates.len();
            (
                vec(arb::<Digest>(), num_inputs),
                vec(NeptuneCoins::arbitrary_non_negative(), num_inputs),
                vec(arb::<Digest>(), num_outputs),
                vec(NeptuneCoins::arbitrary_non_negative(), num_outputs),
                vec(arb::<PublicAnnouncement>(), num_public_announcements),
                NeptuneCoins::arbitrary_coinbase(),
                NeptuneCoins::arbitrary_non_negative(),
            )
                .prop_flat_map(
                    move |(
                        input_address_seeds,
                        input_amounts,
                        output_address_seeds,
                        mut output_amounts,
                        public_announcements,
                        maybe_coinbase,
                        mut fee,
                    )| {
                        // generate inputs
                        let (mut input_utxos, input_lock_scripts_and_witnesses) =
                            PrimitiveWitness::transaction_inputs_from_address_seeds_and_amounts(
                                &input_address_seeds,
                                &input_amounts,
                            );
                        let total_inputs = input_amounts.into_iter().sum::<NeptuneCoins>();

                        // add time locks to input UTXOs (changes Utxo hash)
                        for (utxo, release_date) in input_utxos.iter_mut().zip(release_dates.iter())
                        {
                            if !release_date.is_zero() {
                                let time_lock_coin = TimeLock::until(*release_date);
                                let mut coins = utxo.coins().to_vec();
                                coins.push(time_lock_coin);
                                *utxo = (utxo.lock_script_hash(), coins).into()
                            }
                        }

                        // generate valid output amounts
                        PrimitiveWitness::find_balanced_output_amounts_and_fee(
                            total_inputs,
                            maybe_coinbase,
                            &mut output_amounts,
                            &mut fee,
                        );

                        // generate output UTXOs
                        let output_utxos =
                            PrimitiveWitness::valid_tx_outputs_from_amounts_and_address_seeds(
                                &output_amounts,
                                &output_address_seeds,
                                None,
                            );

                        // generate primitive transaction witness and time lock witness from there
                        PrimitiveWitness::arbitrary_primitive_witness_with(
                            &input_utxos,
                            &input_lock_scripts_and_witnesses,
                            &output_utxos,
                            &public_announcements,
                            NeptuneCoins::zero(),
                            maybe_coinbase,
                        )
                        .prop_map(move |mut transaction_primitive_witness| {
                            let modified_kernel = TransactionKernelModifier::default()
                                .timestamp(transaction_timestamp)
                                .modify(transaction_primitive_witness.kernel);

                            transaction_primitive_witness.kernel = modified_kernel;
                            TimeLockWitness::from(transaction_primitive_witness)
                        })
                        .boxed()
                    },
                )
                .boxed()
        }
    }

    /// Generate a `Strategy` for a [`PrimitiveWitness`] with the given numbers of
    /// inputs, outputs, and public announcements, with active timelocks.
    ///
    /// The UTXOs are timelocked with a release date set between `now` and six
    /// months from `now`.
    pub fn arbitrary_primitive_witness_with_active_timelocks(
        num_inputs: usize,
        num_outputs: usize,
        num_announcements: usize,
        now: Timestamp,
    ) -> BoxedStrategy<PrimitiveWitness> {
        vec(
            Timestamp::arbitrary_between(now, now + Timestamp::months(6)),
            num_inputs + num_outputs,
        )
        .prop_flat_map(move |release_dates| {
            arbitrary_primitive_witness_with_timelocks(
                num_inputs,
                num_outputs,
                num_announcements,
                now,
                release_dates,
            )
        })
        .boxed()
    }

    /// Generate a `Strategy` for a [`PrimitiveWitness`] with the given numbers of
    /// inputs, outputs, and public announcements, with expired timelocks.
    ///
    /// The UTXOs are timelocked with a release date set between six months in the
    /// past relative to `now` and `now`.
    pub fn arbitrary_primitive_witness_with_expired_timelocks(
        num_inputs: usize,
        num_outputs: usize,
        num_announcements: usize,
        now: Timestamp,
    ) -> BoxedStrategy<PrimitiveWitness> {
        vec(
            Timestamp::arbitrary_between(now - Timestamp::months(6), now - Timestamp::millis(1)),
            num_inputs + num_outputs,
        )
        .prop_flat_map(move |release_dates| {
            arbitrary_primitive_witness_with_timelocks(
                num_inputs,
                num_outputs,
                num_announcements,
                now,
                release_dates,
            )
        })
        .boxed()
    }

    #[expect(unused_variables, reason = "under development")]
    fn arbitrary_primitive_witness_with_timelocks(
        num_inputs: usize,
        num_outputs: usize,
        num_announcements: usize,
        now: Timestamp,
        release_dates: Vec<Timestamp>,
    ) -> BoxedStrategy<PrimitiveWitness> {
        (
            NeptuneCoins::arbitrary_non_negative(),
            vec(arb::<Digest>(), num_inputs),
            vec(arb::<u64>(), num_inputs),
            vec(arb::<Digest>(), num_outputs),
            vec(arb::<u64>(), num_outputs),
            vec(arb::<PublicAnnouncement>(), num_announcements),
            arb::<u64>(),
            arb::<Option<u64>>(),
        )
            .prop_flat_map(
                move |(
                    total_amount,
                    input_address_seeds,
                    input_dist,
                    output_address_seeds,
                    output_dist,
                    public_announcements,
                    fee_dist,
                    maybe_coinbase_dist,
                )| {
                    let maybe_coinbase_dist = if num_inputs.is_zero() {
                        maybe_coinbase_dist
                    } else {
                        None
                    };

                    // distribute total amount across inputs (+ coinbase)
                    let mut input_denominator = input_dist.iter().map(|u| *u as f64).sum::<f64>();
                    if let Some(d) = maybe_coinbase_dist {
                        input_denominator += d as f64;
                    }
                    let input_weights = input_dist
                        .into_iter()
                        .map(|u| (u as f64) / input_denominator)
                        .collect_vec();
                    let mut input_amounts = input_weights
                        .into_iter()
                        .map(|w| total_amount.to_nau_f64() * w)
                        .map(|f| NeptuneCoins::try_from(f).unwrap())
                        .collect_vec();
                    let maybe_coinbase = if maybe_coinbase_dist.is_some()
                        || input_amounts.is_empty()
                    {
                        Some(
                            total_amount
                                .checked_sub(&input_amounts.iter().cloned().sum::<NeptuneCoins>())
                                .unwrap(),
                        )
                    } else {
                        let sum_of_all_but_last = input_amounts
                            .iter()
                            .rev()
                            .skip(1)
                            .cloned()
                            .sum::<NeptuneCoins>();
                        *input_amounts.last_mut().unwrap() =
                            total_amount.checked_sub(&sum_of_all_but_last).unwrap();
                        None
                    };

                    // distribute total amount across outputs
                    let output_denominator =
                        output_dist.iter().map(|u| *u as f64).sum::<f64>() + (fee_dist as f64);
                    let output_weights = output_dist
                        .into_iter()
                        .map(|u| (u as f64) / output_denominator)
                        .collect_vec();
                    let output_amounts = output_weights
                        .into_iter()
                        .map(|w| total_amount.to_nau_f64() * w)
                        .map(|f| NeptuneCoins::try_from(f).unwrap())
                        .collect_vec();
                    let total_outputs = output_amounts.iter().cloned().sum::<NeptuneCoins>();
                    let fee = total_amount.checked_sub(&total_outputs).unwrap();

                    let (mut input_utxos, input_lock_scripts_and_witnesses) =
                        PrimitiveWitness::transaction_inputs_from_address_seeds_and_amounts(
                            &input_address_seeds,
                            &input_amounts,
                        );
                    let total_inputs = input_amounts.iter().copied().sum::<NeptuneCoins>();

                    assert_eq!(
                        total_inputs + maybe_coinbase.unwrap_or(NeptuneCoins::new(0)),
                        total_outputs + fee
                    );
                    let mut output_utxos =
                        PrimitiveWitness::valid_tx_outputs_from_amounts_and_address_seeds(
                            &output_amounts,
                            &output_address_seeds,
                            None,
                        );
                    let mut counter = 0usize;
                    for utxo in input_utxos.iter_mut() {
                        let release_date = release_dates[counter];
                        let time_lock = TimeLock::until(release_date);
                        let mut coins = utxo.coins().to_vec();
                        coins.push(time_lock);
                        *utxo = Utxo::from((utxo.lock_script_hash(), coins));
                        counter += 1;
                    }
                    for utxo in output_utxos.iter_mut() {
                        let mut coins = utxo.coins().to_vec();
                        coins.push(TimeLock::until(release_dates[counter]));
                        *utxo = Utxo::from((utxo.lock_script_hash(), coins));
                        counter += 1;
                    }
                    let release_dates = release_dates.clone();
                    PrimitiveWitness::arbitrary_primitive_witness_with_timestamp_and(
                        &input_utxos,
                        &input_lock_scripts_and_witnesses,
                        &output_utxos,
                        &public_announcements,
                        fee,
                        maybe_coinbase,
                        now,
                    )
                    .prop_map(move |primitive_witness_template| {
                        let mut primitive_witness = primitive_witness_template.clone();
                        let modified_kernel = TransactionKernelModifier::default()
                            .timestamp(now)
                            .modify(primitive_witness.kernel);

                        primitive_witness.kernel = modified_kernel;
                        primitive_witness
                    })
                },
            )
            .boxed()
    }
}

<<<<<<< HEAD
/// Generate a `Strategy` for a [`PrimitiveWitness`] with the given numbers of
/// inputs, outputs, and public announcements, with active timelocks.
///
/// The UTXOs are timelocked with a release date set between `now` and six
/// months from `now`.
pub fn arbitrary_primitive_witness_with_active_timelocks(
    num_inputs: usize,
    num_outputs: usize,
    num_announcements: usize,
    now: Timestamp,
) -> BoxedStrategy<PrimitiveWitness> {
    vec(
        Timestamp::arbitrary_between(now, now + Timestamp::months(6)),
        num_inputs + num_outputs,
    )
    .prop_flat_map(move |release_dates| {
        arbitrary_primitive_witness_with_timelocks(
            num_inputs,
            num_outputs,
            num_announcements,
            now,
            release_dates,
        )
    })
    .boxed()
}

/// Generate a `Strategy` for a [`PrimitiveWitness`] with the given numbers of
/// inputs, outputs, and public announcements, with expired timelocks.
///
/// The UTXOs are timelocked with a release date set between six months in the
/// past relative to `now` and `now`.
pub fn arbitrary_primitive_witness_with_expired_timelocks(
    num_inputs: usize,
    num_outputs: usize,
    num_announcements: usize,
    now: Timestamp,
) -> BoxedStrategy<PrimitiveWitness> {
    vec(
        Timestamp::arbitrary_between(now - Timestamp::months(6), now - Timestamp::millis(1)),
        num_inputs + num_outputs,
    )
    .prop_flat_map(move |release_dates| {
        arbitrary_primitive_witness_with_timelocks(
            num_inputs,
            num_outputs,
            num_announcements,
            now,
            release_dates,
        )
    })
    .boxed()
}

#[expect(unused_variables, reason = "under development")]
fn arbitrary_primitive_witness_with_timelocks(
    num_inputs: usize,
    num_outputs: usize,
    num_announcements: usize,
    now: Timestamp,
    release_dates: Vec<Timestamp>,
) -> BoxedStrategy<PrimitiveWitness> {
    (
        NeptuneCoins::arbitrary_non_negative(),
        vec(arb::<Digest>(), num_inputs),
        vec(arb::<u64>(), num_inputs),
        vec(arb::<Digest>(), num_outputs),
        vec(arb::<u64>(), num_outputs),
        vec(arb::<PublicAnnouncement>(), num_announcements),
        arb::<u64>(),
        arb::<Option<u64>>(),
    )
        .prop_flat_map(
            move |(
                total_amount,
                input_address_seeds,
                input_dist,
                output_address_seeds,
                output_dist,
                public_announcements,
                fee_dist,
                maybe_coinbase_dist,
            )| {
                let maybe_coinbase_dist = if num_inputs.is_zero() {
                    maybe_coinbase_dist
                } else {
                    None
                };

                // distribute total amount across inputs (+ coinbase)
                let mut input_denominator = input_dist.iter().map(|u| *u as f64).sum::<f64>();
                if let Some(d) = maybe_coinbase_dist {
                    input_denominator += d as f64;
                }
                let input_weights = input_dist
                    .into_iter()
                    .map(|u| (u as f64) / input_denominator)
                    .collect_vec();
                let mut input_amounts = input_weights
                    .into_iter()
                    .map(|w| total_amount.to_nau_f64() * w)
                    .map(|f| NeptuneCoins::try_from(f).unwrap())
                    .collect_vec();
                let maybe_coinbase = if maybe_coinbase_dist.is_some() || input_amounts.is_empty() {
                    Some(
                        total_amount
                            .checked_sub(&input_amounts.iter().cloned().sum::<NeptuneCoins>())
                            .unwrap(),
                    )
                } else {
                    let sum_of_all_but_last = input_amounts
                        .iter()
                        .rev()
                        .skip(1)
                        .cloned()
                        .sum::<NeptuneCoins>();
                    *input_amounts.last_mut().unwrap() =
                        total_amount.checked_sub(&sum_of_all_but_last).unwrap();
                    None
                };

                // distribute total amount across outputs
                let output_denominator =
                    output_dist.iter().map(|u| *u as f64).sum::<f64>() + (fee_dist as f64);
                let output_weights = output_dist
                    .into_iter()
                    .map(|u| (u as f64) / output_denominator)
                    .collect_vec();
                let output_amounts = output_weights
                    .into_iter()
                    .map(|w| total_amount.to_nau_f64() * w)
                    .map(|f| NeptuneCoins::try_from(f).unwrap())
                    .collect_vec();
                let total_outputs = output_amounts.iter().cloned().sum::<NeptuneCoins>();
                let fee = total_amount.checked_sub(&total_outputs).unwrap();

                let (mut input_utxos, input_lock_scripts_and_witnesses) =
                    PrimitiveWitness::transaction_inputs_from_address_seeds_and_amounts(
                        &input_address_seeds,
                        &input_amounts,
                    );
                let total_inputs = input_amounts.iter().copied().sum::<NeptuneCoins>();

                assert_eq!(
                    total_inputs + maybe_coinbase.unwrap_or(NeptuneCoins::new(0)),
                    total_outputs + fee
                );
                let mut output_utxos =
                    PrimitiveWitness::valid_tx_outputs_from_amounts_and_address_seeds(
                        &output_amounts,
                        &output_address_seeds,
                        None,
                    );
                let mut counter = 0usize;
                for utxo in input_utxos.iter_mut() {
                    let release_date = release_dates[counter];
                    let time_lock = TimeLock::until(release_date);
                    let mut coins = utxo.coins().to_vec();
                    coins.push(time_lock);
                    *utxo = Utxo::from((utxo.lock_script_hash(), coins));
                    counter += 1;
                }
                for utxo in output_utxos.iter_mut() {
                    let mut coins = utxo.coins().to_vec();
                    coins.push(TimeLock::until(release_dates[counter]));
                    *utxo = Utxo::from((utxo.lock_script_hash(), coins));
                    counter += 1;
                }
                let release_dates = release_dates.clone();

                let merge_bit = false;
                PrimitiveWitness::arbitrary_primitive_witness_with_timestamp_and(
                    &input_utxos,
                    &input_lock_scripts_and_witnesses,
                    &output_utxos,
                    &public_announcements,
                    fee,
                    maybe_coinbase,
                    now,
                    merge_bit,
                )
                .prop_map(move |primitive_witness_template| {
                    let mut primitive_witness = primitive_witness_template.clone();
                    let modified_kernel = TransactionKernelModifier::default()
                        .timestamp(now)
                        .modify(primitive_witness.kernel);

                    primitive_witness.kernel = modified_kernel;
                    primitive_witness
                })
            },
        )
        .boxed()
}

=======
>>>>>>> d7256533
#[cfg(test)]
mod test {
    use num_traits::Zero;
    use proptest::collection::vec;
    use proptest::prelude::Arbitrary;
    use proptest::prelude::Strategy;
    use proptest::prop_assert;
    use proptest::prop_assert_eq;
    use proptest::strategy::Just;
    use proptest::test_runner::TestRunner;
    use proptest_arbitrary_interop::arb;
    use test_strategy::proptest;
    use tokio::runtime::Runtime;

    use super::TimeLockWitness;
    use crate::models::blockchain::transaction::primitive_witness::PrimitiveWitness;
    use crate::models::blockchain::type_scripts::time_lock::neptune_arbitrary::arbitrary_primitive_witness_with_active_timelocks;
    use crate::models::blockchain::type_scripts::time_lock::neptune_arbitrary::arbitrary_primitive_witness_with_expired_timelocks;
    use crate::models::blockchain::type_scripts::time_lock::TimeLock;
    use crate::models::proof_abstractions::tasm::program::ConsensusProgram;
    use crate::models::proof_abstractions::timestamp::Timestamp;
    use crate::models::proof_abstractions::SecretWitness;

    #[proptest(cases = 20)]
    fn test_unlocked(
        #[strategy(1usize..=3)] _num_inputs: usize,
        #[strategy(1usize..=3)] _num_outputs: usize,
        #[strategy(1usize..=3)] _num_public_announcements: usize,
        #[strategy(vec(Just(Timestamp::zero()), #_num_inputs))] _release_dates: Vec<Timestamp>,
        #[strategy(Just::<Timestamp>(#_release_dates.iter().copied().min().unwrap()))]
        _transaction_timestamp: Timestamp,
        #[strategy(TimeLockWitness::arbitrary_with((#_release_dates, #_num_outputs, #_num_public_announcements, #_transaction_timestamp)))]
        time_lock_witness: TimeLockWitness,
    ) {
        let rust_result = TimeLock.run_rust(
            &time_lock_witness.standard_input(),
            time_lock_witness.nondeterminism(),
        );
        prop_assert!(
            rust_result.is_ok(),
            "time lock program did not halt gracefully"
        );
        let tasm_result = TimeLock.run_tasm(
            &time_lock_witness.standard_input(),
            time_lock_witness.nondeterminism(),
        );
        prop_assert!(
            tasm_result.is_ok(),
            "time lock program did not halt gracefully"
        );
        prop_assert_eq!(rust_result.unwrap(), tasm_result.unwrap());
    }

    #[test]
    fn tx_timestamp_same_as_release_time_must_fail() {
        // Verify use of `>`, not `>=`.
        let release_date = Timestamp::now();
        let mut test_runner = TestRunner::deterministic();
        let time_lock_witness =
            TimeLockWitness::arbitrary_with((vec![release_date], 1, 0, release_date))
                .new_tree(&mut test_runner)
                .unwrap()
                .current();
        assert!(
            TimeLock {}
                .run_rust(
                    &time_lock_witness.standard_input(),
                    time_lock_witness.nondeterminism(),
                )
                .is_err(),
            "time lock program failed to panic"
        );
        assert!(
            TimeLock {}
                .run_tasm(
                    &time_lock_witness.standard_input(),
                    time_lock_witness.nondeterminism(),
                )
                .is_err(),
            "time lock program failed to panic"
        );
    }

    #[proptest(cases = 20)]
    fn test_locked(
        #[strategy(1usize..=3)] _num_inputs: usize,
        #[strategy(1usize..=3)] _num_outputs: usize,
        #[strategy(1usize..=3)] _num_public_announcements: usize,
        #[strategy(vec(Timestamp::arbitrary_between(Timestamp::now()-Timestamp::days(7),Timestamp::now()-Timestamp::days(1)), #_num_inputs))]
        _release_dates: Vec<Timestamp>,
        #[strategy(Just::<Timestamp>(#_release_dates.iter().copied().max().unwrap()))]
        _tx_timestamp: Timestamp,
        #[strategy(TimeLockWitness::arbitrary_with((#_release_dates, #_num_outputs, #_num_public_announcements, #_tx_timestamp)))]
        time_lock_witness: TimeLockWitness,
    ) {
        println!("now: {}", Timestamp::now());
        prop_assert!(
            TimeLock {}
                .run_rust(
                    &time_lock_witness.standard_input(),
                    time_lock_witness.nondeterminism(),
                )
                .is_err(),
            "time lock program failed to panic"
        );
        prop_assert!(
            TimeLock {}
                .run_tasm(
                    &time_lock_witness.standard_input(),
                    time_lock_witness.nondeterminism(),
                )
                .is_err(),
            "time lock program failed to panic"
        );
    }

    #[proptest(cases = 20)]
    fn test_released(
        #[strategy(1usize..=3)] _num_inputs: usize,
        #[strategy(1usize..=3)] _num_outputs: usize,
        #[strategy(1usize..=3)] _num_public_announcements: usize,
        #[strategy(vec(Timestamp::arbitrary_between(Timestamp::now()-Timestamp::days(7),Timestamp::now()-Timestamp::days(1)), #_num_inputs
        ))]
        _release_dates: Vec<Timestamp>,
        #[strategy(Just::<Timestamp>(#_release_dates.iter().copied().max().unwrap()))]
        _tx_timestamp: Timestamp,
        #[strategy(TimeLockWitness::arbitrary_with((#_release_dates, #_num_outputs, #_num_public_announcements, #_tx_timestamp + Timestamp::days(1))))]
        time_lock_witness: TimeLockWitness,
    ) {
        println!("now: {}", Timestamp::now());
        let rust_result = TimeLock.run_rust(
            &time_lock_witness.standard_input(),
            time_lock_witness.nondeterminism(),
        );
        prop_assert!(
            rust_result.is_ok(),
            "time lock program did not halt gracefully"
        );
        let tasm_result = TimeLock.run_tasm(
            &time_lock_witness.standard_input(),
            time_lock_witness.nondeterminism(),
        );
        prop_assert!(
            tasm_result.is_ok(),
            "time lock program did not halt gracefully"
        );
        prop_assert_eq!(rust_result.unwrap(), tasm_result.unwrap());
    }

    #[proptest(cases = 5)]
    fn primitive_witness_with_timelocks_is_valid(
        #[strategy(arb::<Timestamp>())] _now: Timestamp,
        #[strategy(arbitrary_primitive_witness_with_active_timelocks(2, 2, 2, #_now))]
        primitive_witness: PrimitiveWitness,
    ) {
        prop_assert!(Runtime::new()
            .unwrap()
            .block_on(primitive_witness.validate()));
    }

    #[proptest(cases = 10)]
    fn arbitrary_primitive_witness_with_active_timelocks_fails(
        #[strategy(arb::<Timestamp>())] _now: Timestamp,
        #[strategy(arbitrary_primitive_witness_with_active_timelocks(2, 2, 2, #_now))]
        primitive_witness: PrimitiveWitness,
    ) {
        let time_lock_witness = TimeLockWitness::from(primitive_witness);

        prop_assert!(
            TimeLock {}
                .run_rust(
                    &time_lock_witness.standard_input(),
                    time_lock_witness.nondeterminism(),
                )
                .is_err(),
            "time lock program failed to panic"
        );
        prop_assert!(
            TimeLock {}
                .run_tasm(
                    &time_lock_witness.standard_input(),
                    time_lock_witness.nondeterminism(),
                )
                .is_err(),
            "time lock program failed to panic"
        );
    }

    #[proptest(cases = 10)]
    fn arbitrary_primitive_witness_with_expired_timelocks_passes(
        #[strategy(arb::<Timestamp>())] _now: Timestamp,
        #[strategy(arbitrary_primitive_witness_with_expired_timelocks(2, 2, 2, #_now))]
        primitive_witness: PrimitiveWitness,
    ) {
        let time_lock_witness = TimeLockWitness::from(primitive_witness);

        let rust_result = TimeLock.run_rust(
            &time_lock_witness.standard_input(),
            time_lock_witness.nondeterminism(),
        );
        prop_assert!(
            rust_result.is_ok(),
            "time lock program did not halt gracefully"
        );
        let tasm_result = TimeLock.run_tasm(
            &time_lock_witness.standard_input(),
            time_lock_witness.nondeterminism(),
        );
        prop_assert!(
            tasm_result.is_ok(),
            "time lock program did not halt gracefully"
        );
        prop_assert_eq!(tasm_result.unwrap(), rust_result.unwrap());
    }
}<|MERGE_RESOLUTION|>--- conflicted
+++ resolved
@@ -1027,6 +1027,8 @@
                         counter += 1;
                     }
                     let release_dates = release_dates.clone();
+
+                    let merge_bit = false;
                     PrimitiveWitness::arbitrary_primitive_witness_with_timestamp_and(
                         &input_utxos,
                         &input_lock_scripts_and_witnesses,
@@ -1035,6 +1037,7 @@
                         fee,
                         maybe_coinbase,
                         now,
+                        merge_bit,
                     )
                     .prop_map(move |primitive_witness_template| {
                         let mut primitive_witness = primitive_witness_template.clone();
@@ -1051,204 +1054,6 @@
     }
 }
 
-<<<<<<< HEAD
-/// Generate a `Strategy` for a [`PrimitiveWitness`] with the given numbers of
-/// inputs, outputs, and public announcements, with active timelocks.
-///
-/// The UTXOs are timelocked with a release date set between `now` and six
-/// months from `now`.
-pub fn arbitrary_primitive_witness_with_active_timelocks(
-    num_inputs: usize,
-    num_outputs: usize,
-    num_announcements: usize,
-    now: Timestamp,
-) -> BoxedStrategy<PrimitiveWitness> {
-    vec(
-        Timestamp::arbitrary_between(now, now + Timestamp::months(6)),
-        num_inputs + num_outputs,
-    )
-    .prop_flat_map(move |release_dates| {
-        arbitrary_primitive_witness_with_timelocks(
-            num_inputs,
-            num_outputs,
-            num_announcements,
-            now,
-            release_dates,
-        )
-    })
-    .boxed()
-}
-
-/// Generate a `Strategy` for a [`PrimitiveWitness`] with the given numbers of
-/// inputs, outputs, and public announcements, with expired timelocks.
-///
-/// The UTXOs are timelocked with a release date set between six months in the
-/// past relative to `now` and `now`.
-pub fn arbitrary_primitive_witness_with_expired_timelocks(
-    num_inputs: usize,
-    num_outputs: usize,
-    num_announcements: usize,
-    now: Timestamp,
-) -> BoxedStrategy<PrimitiveWitness> {
-    vec(
-        Timestamp::arbitrary_between(now - Timestamp::months(6), now - Timestamp::millis(1)),
-        num_inputs + num_outputs,
-    )
-    .prop_flat_map(move |release_dates| {
-        arbitrary_primitive_witness_with_timelocks(
-            num_inputs,
-            num_outputs,
-            num_announcements,
-            now,
-            release_dates,
-        )
-    })
-    .boxed()
-}
-
-#[expect(unused_variables, reason = "under development")]
-fn arbitrary_primitive_witness_with_timelocks(
-    num_inputs: usize,
-    num_outputs: usize,
-    num_announcements: usize,
-    now: Timestamp,
-    release_dates: Vec<Timestamp>,
-) -> BoxedStrategy<PrimitiveWitness> {
-    (
-        NeptuneCoins::arbitrary_non_negative(),
-        vec(arb::<Digest>(), num_inputs),
-        vec(arb::<u64>(), num_inputs),
-        vec(arb::<Digest>(), num_outputs),
-        vec(arb::<u64>(), num_outputs),
-        vec(arb::<PublicAnnouncement>(), num_announcements),
-        arb::<u64>(),
-        arb::<Option<u64>>(),
-    )
-        .prop_flat_map(
-            move |(
-                total_amount,
-                input_address_seeds,
-                input_dist,
-                output_address_seeds,
-                output_dist,
-                public_announcements,
-                fee_dist,
-                maybe_coinbase_dist,
-            )| {
-                let maybe_coinbase_dist = if num_inputs.is_zero() {
-                    maybe_coinbase_dist
-                } else {
-                    None
-                };
-
-                // distribute total amount across inputs (+ coinbase)
-                let mut input_denominator = input_dist.iter().map(|u| *u as f64).sum::<f64>();
-                if let Some(d) = maybe_coinbase_dist {
-                    input_denominator += d as f64;
-                }
-                let input_weights = input_dist
-                    .into_iter()
-                    .map(|u| (u as f64) / input_denominator)
-                    .collect_vec();
-                let mut input_amounts = input_weights
-                    .into_iter()
-                    .map(|w| total_amount.to_nau_f64() * w)
-                    .map(|f| NeptuneCoins::try_from(f).unwrap())
-                    .collect_vec();
-                let maybe_coinbase = if maybe_coinbase_dist.is_some() || input_amounts.is_empty() {
-                    Some(
-                        total_amount
-                            .checked_sub(&input_amounts.iter().cloned().sum::<NeptuneCoins>())
-                            .unwrap(),
-                    )
-                } else {
-                    let sum_of_all_but_last = input_amounts
-                        .iter()
-                        .rev()
-                        .skip(1)
-                        .cloned()
-                        .sum::<NeptuneCoins>();
-                    *input_amounts.last_mut().unwrap() =
-                        total_amount.checked_sub(&sum_of_all_but_last).unwrap();
-                    None
-                };
-
-                // distribute total amount across outputs
-                let output_denominator =
-                    output_dist.iter().map(|u| *u as f64).sum::<f64>() + (fee_dist as f64);
-                let output_weights = output_dist
-                    .into_iter()
-                    .map(|u| (u as f64) / output_denominator)
-                    .collect_vec();
-                let output_amounts = output_weights
-                    .into_iter()
-                    .map(|w| total_amount.to_nau_f64() * w)
-                    .map(|f| NeptuneCoins::try_from(f).unwrap())
-                    .collect_vec();
-                let total_outputs = output_amounts.iter().cloned().sum::<NeptuneCoins>();
-                let fee = total_amount.checked_sub(&total_outputs).unwrap();
-
-                let (mut input_utxos, input_lock_scripts_and_witnesses) =
-                    PrimitiveWitness::transaction_inputs_from_address_seeds_and_amounts(
-                        &input_address_seeds,
-                        &input_amounts,
-                    );
-                let total_inputs = input_amounts.iter().copied().sum::<NeptuneCoins>();
-
-                assert_eq!(
-                    total_inputs + maybe_coinbase.unwrap_or(NeptuneCoins::new(0)),
-                    total_outputs + fee
-                );
-                let mut output_utxos =
-                    PrimitiveWitness::valid_tx_outputs_from_amounts_and_address_seeds(
-                        &output_amounts,
-                        &output_address_seeds,
-                        None,
-                    );
-                let mut counter = 0usize;
-                for utxo in input_utxos.iter_mut() {
-                    let release_date = release_dates[counter];
-                    let time_lock = TimeLock::until(release_date);
-                    let mut coins = utxo.coins().to_vec();
-                    coins.push(time_lock);
-                    *utxo = Utxo::from((utxo.lock_script_hash(), coins));
-                    counter += 1;
-                }
-                for utxo in output_utxos.iter_mut() {
-                    let mut coins = utxo.coins().to_vec();
-                    coins.push(TimeLock::until(release_dates[counter]));
-                    *utxo = Utxo::from((utxo.lock_script_hash(), coins));
-                    counter += 1;
-                }
-                let release_dates = release_dates.clone();
-
-                let merge_bit = false;
-                PrimitiveWitness::arbitrary_primitive_witness_with_timestamp_and(
-                    &input_utxos,
-                    &input_lock_scripts_and_witnesses,
-                    &output_utxos,
-                    &public_announcements,
-                    fee,
-                    maybe_coinbase,
-                    now,
-                    merge_bit,
-                )
-                .prop_map(move |primitive_witness_template| {
-                    let mut primitive_witness = primitive_witness_template.clone();
-                    let modified_kernel = TransactionKernelModifier::default()
-                        .timestamp(now)
-                        .modify(primitive_witness.kernel);
-
-                    primitive_witness.kernel = modified_kernel;
-                    primitive_witness
-                })
-            },
-        )
-        .boxed()
-}
-
-=======
->>>>>>> d7256533
 #[cfg(test)]
 mod test {
     use num_traits::Zero;
