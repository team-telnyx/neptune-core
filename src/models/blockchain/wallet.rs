use rand::thread_rng;
use secp256k1::{ecdsa, Secp256k1};
use serde::{Deserialize, Serialize};
use std::fs;
use std::path::{Path, PathBuf};
use tracing::info;
use twenty_first::shared_math::{
    b_field_element::BFieldElement,
    traits::{GetRandomElements, IdentityValues},
};

use super::digest::{
    Digest, DEVNET_MSG_DIGEST_SIZE_IN_BYTES, DEVNET_SECRET_KEY_SIZE_IN_BYTES,
    RESCUE_PRIME_OUTPUT_SIZE_IN_BFES,
};

pub const WALLET_FILE_NAME: &str = "wallet.dat";
pub const STANDARD_WALLET_NAME: &str = "standard";
pub const STANDARD_WALLET_VERSION: u8 = 0;

#[derive(Clone, Debug, Serialize, Deserialize)]
pub struct Wallet {
    pub name: String,
    pub secret: Digest,
    pub version: u8,
}

impl Wallet {
    pub fn wallet_path(root_data_dir_path: &Path) -> PathBuf {
        let mut pb = root_data_dir_path.to_path_buf();
        pb.push(WALLET_FILE_NAME);
        pb
    }

    pub fn new_from_secret_key(name: &str, version: u8, secret: Digest) -> Self {
        Self {
            name: name.to_string(),
            secret,
            version,
        }
    }

    pub fn new_random_wallet(name: &str, version: u8) -> Self {
        let mut rng = thread_rng();
        let entropy: Vec<BFieldElement> =
            BFieldElement::random_elements(RESCUE_PRIME_OUTPUT_SIZE_IN_BFES, &mut rng);

        // Sanity check to verify that entropy was actually set
        assert!(
            !entropy.iter().all(|elem| elem.is_zero()),
            "Entropy for secret key must be initialized. All elements cannot be zero."
        );
        assert!(
            !entropy.iter().all(|elem| *elem == entropy[0]),
            "Entropy for secret key must be initialized. All elements cannot be equal."
        );

        Self::new_from_secret_key(name, version, entropy.into())
    }

    fn _get_ecdsa_sk(&self) -> secp256k1::SecretKey {
        let bytes: [u8; DEVNET_SECRET_KEY_SIZE_IN_BYTES] = self.secret.into();
        secp256k1::SecretKey::from_slice(&bytes).unwrap()
    }

    fn _sign(&self, msg_hash: secp256k1::Message) -> ecdsa::Signature {
        let sk = self._get_ecdsa_sk();
        sk.sign_ecdsa(msg_hash)
    }

    pub fn sign_digest(&self, msg_digest: Digest) -> ecdsa::Signature {
        let sk = self._get_ecdsa_sk();
        let msg_bytes: [u8; DEVNET_MSG_DIGEST_SIZE_IN_BYTES] = msg_digest.into();
        let msg = secp256k1::Message::from_slice(&msg_bytes).unwrap();
        sk.sign_ecdsa(msg)
    }

    pub fn get_public_key(&self) -> secp256k1::PublicKey {
        let secp = Secp256k1::new();
        let bytes: [u8; DEVNET_SECRET_KEY_SIZE_IN_BYTES] = self.secret.into();
        let ecdsa_secret_key: secp256k1::SecretKey =
            secp256k1::SecretKey::from_slice(&bytes).unwrap();

        secp256k1::PublicKey::from_secret_key(&secp, &ecdsa_secret_key)
    }

    /// Read the wallet from disk. Create one if none exists.
    pub fn initialize_wallet(wallet_file: &Path, name: &str, version: u8) -> Wallet {
        // Check if file exists
        let wallet: Wallet = if wallet_file.exists() {
            info!("Found wallet file: {}", wallet_file.to_string_lossy());

            // Read wallet from disk
<<<<<<< HEAD
            let file_content: String = match fs::read_to_string(wallet_file.clone()) {
=======
            let file_content: String = match fs::read_to_string(wallet_file) {
>>>>>>> 2912f761
                Ok(fc) => fc,
                Err(err) => panic!(
                    "Failed to read file {}. Got error: {}",
                    wallet_file.to_string_lossy(),
                    err
                ),
            };

            // Parse wallet as JSON and return result
            match serde_json::from_str(&file_content) {
                Ok(stored_wallet) => stored_wallet,
                Err(err) => {
                    panic!(
                    "Failed to parse {} as Wallet in JSON format. Is the wallet file corrupted? Error: {}",
                    wallet_file.to_string_lossy(),
                    err
                )
                }
            }
        } else {
            info!(
                "Creating new wallet file: {}",
                wallet_file.to_string_lossy()
            );

            // New wallet must be made and stored to disk
            let new_wallet: Wallet = Wallet::new_random_wallet(name, version);
            let wallet_as_json: String =
                serde_json::to_string(&new_wallet).expect("wallet serialization must succeed");

            // Store to disk, with the right permissions
            if cfg!(target_family = "unix") {
                Self::create_wallet_file_unix(&wallet_file.to_path_buf(), wallet_as_json);
            } else {
                Self::create_wallet_file_windows(&wallet_file.to_path_buf(), wallet_as_json);
            }

            new_wallet
        };

        // Sanity check that wallet file was stored on disk.
        assert!(
            wallet_file.exists(),
            "wallet file must exist on disk after creation."
        );

        wallet
    }

    /// Create a wallet file, and set restrictive permissions
    #[cfg(target_family = "unix")]
    fn create_wallet_file_unix(path: &PathBuf, wallet_as_json: String) {
        // On Unix/Linux we set the file permissions to 600, to disallow
        // other users on the same machine to access the secrets.
        use std::os::unix::prelude::OpenOptionsExt;
        fs::OpenOptions::new()
            .create(true)
            .write(true)
            .mode(0o600)
            .open(path)
            .unwrap();
        fs::write(path.clone(), wallet_as_json).expect("Failed to write wallet file to disk");
    }

    /// Create a wallet file, without setting restrictive UNIX permissions
    // #[cfg(not(target_family = "unix"))]
    fn create_wallet_file_windows(path: &PathBuf, wallet_as_json: String) {
        fs::OpenOptions::new()
            .create(true)
            .write(true)
            .open(path)
            .unwrap();
        fs::write(path.clone(), wallet_as_json).expect("Failed to write wallet file to disk");
    }
}

#[cfg(test)]
mod ordered_digest_tests {
    use twenty_first::{
        shared_math::rescue_prime_xlix::RP_DEFAULT_OUTPUT_SIZE, util_types::simple_hasher::Hasher,
    };

    use crate::models::blockchain::{digest::DEVNET_MSG_DIGEST_SIZE_IN_BYTES, shared::Hash};

    use super::*;

    #[test]
    fn new_random_wallet_base_test() {
        let wallet = Wallet::new_random_wallet("test wallet 1", 6);
        let pk = wallet.get_public_key();
        let msg_vec: Vec<BFieldElement> = wallet.secret.values().to_vec();
        let digest_vec: Vec<BFieldElement> = Hash::new().hash(&msg_vec, RP_DEFAULT_OUTPUT_SIZE);
        let digest: Digest = digest_vec.into();
        let msg_bytes: [u8; DEVNET_MSG_DIGEST_SIZE_IN_BYTES] = digest.into();
        let msg = secp256k1::Message::from_slice(&msg_bytes).unwrap();
        let signature = wallet._sign(msg);
        assert!(
            signature.verify(&msg, &pk).is_ok(),
            "DEVNET signature must verify"
        );

        let signature_alt = wallet.sign_digest(digest);
        assert!(
            signature_alt.verify(&msg, &pk).is_ok(),
            "DEVNET signature must verify"
        );
    }
}<|MERGE_RESOLUTION|>--- conflicted
+++ resolved
@@ -91,11 +91,7 @@
             info!("Found wallet file: {}", wallet_file.to_string_lossy());
 
             // Read wallet from disk
-<<<<<<< HEAD
-            let file_content: String = match fs::read_to_string(wallet_file.clone()) {
-=======
             let file_content: String = match fs::read_to_string(wallet_file) {
->>>>>>> 2912f761
                 Ok(fc) => fc,
                 Err(err) => panic!(
                     "Failed to read file {}. Got error: {}",
