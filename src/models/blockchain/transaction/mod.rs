--- conflicted
+++ resolved
@@ -625,16 +625,11 @@
 
     use super::*;
     use crate::{
-<<<<<<< HEAD
         models::{
             blockchain::type_scripts::neptune_coins::NeptuneCoins, consensus::timestamp::Timestamp,
         },
         tests::shared::make_mock_transaction,
-        util_types::mutator_set::mutator_set_trait::commit,
-=======
-        models::blockchain::type_scripts::neptune_coins::NeptuneCoins,
-        tests::shared::make_mock_transaction, util_types::mutator_set::commit,
->>>>>>> a40aee0e
+        util_types::mutator_set::commit,
     };
 
     #[traced_test]
