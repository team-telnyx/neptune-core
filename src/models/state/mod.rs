--- conflicted
+++ resolved
@@ -1,10 +1,10 @@
-<<<<<<< HEAD
 pub mod archival_state;
 pub mod blockchain_state;
 pub mod light_state;
 pub mod mempool;
 pub mod networking_state;
 pub mod shared;
+pub mod tx_proving_capability;
 pub mod wallet;
 
 use std::cmp::max;
@@ -14,112 +14,56 @@
 use anyhow::bail;
 use anyhow::Result;
 use blockchain_state::BlockchainState;
-=======
-use std::cmp::max;
-use std::ops::Deref;
-use std::ops::DerefMut;
-
-use anyhow::bail;
-use anyhow::Result;
->>>>>>> e162e0a6
 use itertools::Itertools;
 use mempool::Mempool;
 use networking_state::NetworkingState;
 use num_traits::CheckedSub;
-<<<<<<< HEAD
+use rand::rngs::StdRng;
+use rand::SeedableRng;
+use tasm_lib::neptune::mutator_set;
+use tasm_lib::triton_vm::prelude::*;
 use tracing::debug;
 use tracing::info;
 use tracing::warn;
 use twenty_first::math::digest::Digest;
 use twenty_first::util_types::algebraic_hasher::AlgebraicHasher;
+use tx_proving_capability::TxProvingCapability;
 use wallet::address::ReceivingAddress;
 use wallet::address::SpendingKey;
 use wallet::expected_utxo::UtxoNotifier;
+use wallet::unlocked_utxo::UnlockedUtxo;
 use wallet::wallet_state::WalletState;
 use wallet::wallet_status::WalletStatus;
 
-use crate::config_models::cli_args;
-use crate::database::storage::storage_schema::traits::StorageWriter as SW;
-use crate::database::storage::storage_vec::traits::*;
-use crate::database::storage::storage_vec::Index;
-use crate::locks::tokio as sync_tokio;
-use crate::models::blockchain::transaction::UtxoNotifyMethod;
-use crate::models::peer::HandshakeData;
-use crate::models::state::wallet::expected_utxo::ExpectedUtxo;
-use crate::models::state::wallet::monitored_utxo::MonitoredUtxo;
-use crate::prelude::twenty_first;
-use crate::time_fn_call_async;
-use crate::util_types::mutator_set::mutator_set_accumulator::MutatorSetAccumulator;
-use crate::Hash;
-use crate::VERSION;
-
 use super::blockchain::block::block_height::BlockHeight;
 use super::blockchain::block::Block;
-=======
-use num_traits::Zero;
-use rand::rngs::StdRng;
-use rand::SeedableRng;
-use tasm_lib::triton_vm::prelude::Tip5;
-use tracing::debug;
-use tracing::info;
-use tracing::warn;
-use twenty_first::math::bfield_codec::BFieldCodec;
-use twenty_first::math::digest::Digest;
-use twenty_first::util_types::algebraic_hasher::AlgebraicHasher;
-use tx_proving_capability::TxProvingCapability;
-use wallet::unlocked_utxo::UnlockedUtxo;
-
-use self::blockchain_state::BlockchainState;
-use self::mempool::Mempool;
-use self::networking_state::NetworkingState;
-use self::wallet::utxo_notification_pool::UtxoNotifier;
-use self::wallet::wallet_state::WalletState;
-use self::wallet::wallet_status::WalletStatus;
-use super::blockchain::block::block_height::BlockHeight;
-use super::blockchain::block::Block;
-use super::blockchain::transaction::lock_script::LockScriptAndWitness;
->>>>>>> e162e0a6
 use super::blockchain::transaction::primitive_witness::PrimitiveWitness;
 use super::blockchain::transaction::primitive_witness::SaltedUtxos;
 use super::blockchain::transaction::transaction_kernel::TransactionKernel;
+use super::blockchain::transaction::transaction_output::TxOutput;
+use super::blockchain::transaction::transaction_output::TxOutputList;
+use super::blockchain::transaction::transaction_output::UtxoNotifyMethod;
 use super::blockchain::transaction::utxo::Utxo;
-<<<<<<< HEAD
-use super::blockchain::transaction::validity::TransactionValidationLogic;
 use super::blockchain::transaction::Transaction;
-use super::blockchain::transaction::TxInputList;
-use super::blockchain::transaction::TxOutput;
-use super::blockchain::transaction::TxOutputList;
 use super::blockchain::type_scripts::native_currency::NativeCurrency;
 use super::blockchain::type_scripts::neptune_coins::NeptuneCoins;
 use super::blockchain::type_scripts::time_lock::TimeLock;
 use super::blockchain::type_scripts::TypeScript;
-use super::consensus::tasm::program::ConsensusProgram;
-use super::consensus::timestamp::Timestamp;
-
-#[derive(Debug, Clone)]
-struct TransactionDetails {
-    pub tx_inputs: TxInputList,
-    pub tx_outputs: TxOutputList,
-    pub fee: NeptuneCoins,
-    pub timestamp: Timestamp,
-}
-=======
-use super::blockchain::transaction::validity::proof_collection::ProofCollection;
-use super::blockchain::transaction::PublicAnnouncement;
-use super::blockchain::transaction::Transaction;
-use super::blockchain::transaction::TransactionProof;
-use super::blockchain::type_scripts::known_type_scripts::match_type_script_and_generate_witness;
-use super::blockchain::type_scripts::neptune_coins::NeptuneCoins;
+use super::proof_abstractions::tasm::program::ConsensusProgram;
 use super::proof_abstractions::timestamp::Timestamp;
 use crate::config_models::cli_args;
 use crate::database::storage::storage_schema::traits::StorageWriter as SW;
 use crate::database::storage::storage_vec::traits::*;
 use crate::database::storage::storage_vec::Index;
 use crate::locks::tokio as sync_tokio;
+use crate::models::blockchain::transaction;
+use crate::models::blockchain::transaction::validity::proof_collection::ProofCollection;
 use crate::models::blockchain::transaction::validity::single_proof::SingleProof;
+use crate::models::blockchain::transaction::TransactionProof;
+use crate::models::blockchain::type_scripts::known_type_scripts::match_type_script_and_generate_witness;
 use crate::models::peer::HandshakeData;
+use crate::models::state::wallet::expected_utxo::ExpectedUtxo;
 use crate::models::state::wallet::monitored_utxo::MonitoredUtxo;
-use crate::models::state::wallet::utxo_notification_pool::ExpectedUtxo;
 use crate::prelude::twenty_first;
 use crate::time_fn_call_async;
 use crate::util_types::mutator_set::addition_record::AdditionRecord;
@@ -129,15 +73,13 @@
 use crate::Hash;
 use crate::VERSION;
 
-pub mod archival_state;
-pub mod blockchain_state;
-pub mod light_state;
-pub mod mempool;
-pub mod networking_state;
-pub mod shared;
-pub mod tx_proving_capability;
-pub mod wallet;
->>>>>>> e162e0a6
+#[derive(Debug, Clone)]
+struct TransactionDetails {
+    pub tx_inputs: Vec<UnlockedUtxo>,
+    pub tx_outputs: TxOutputList,
+    pub fee: NeptuneCoins,
+    pub timestamp: Timestamp,
+}
 
 /// `GlobalStateLock` holds a [`tokio::AtomicRw`](crate::locks::tokio::AtomicRw)
 /// ([`RwLock`](std::sync::RwLock)) over [`GlobalState`].
@@ -326,40 +268,6 @@
     pub mining: bool,
 }
 
-<<<<<<< HEAD
-=======
-#[derive(Debug, Clone)]
-pub struct UtxoReceiverData {
-    pub utxo: Utxo,
-    pub sender_randomness: Digest,
-    pub receiver_privacy_digest: Digest,
-    pub public_announcement: PublicAnnouncement,
-}
-
-impl UtxoReceiverData {
-    pub(crate) fn new(
-        utxo: Utxo,
-        sender_randomness: Digest,
-        receiver_privacy_digest: Digest,
-    ) -> Self {
-        Self {
-            utxo,
-            sender_randomness,
-            receiver_privacy_digest,
-            public_announcement: PublicAnnouncement::default(),
-        }
-    }
-
-    pub(crate) fn with_public_announcement(
-        mut self,
-        public_announcement: PublicAnnouncement,
-    ) -> Self {
-        self.public_announcement = public_announcement;
-        self
-    }
-}
-
->>>>>>> e162e0a6
 impl GlobalState {
     pub fn new(
         wallet_state: WalletState,
@@ -503,18 +411,6 @@
         history
     }
 
-<<<<<<< HEAD
-    /// Generate a primitive witness for a transaction from various disparate witness data.
-    pub fn generate_primitive_witness(
-        tx_inputs: &TxInputList,
-        tx_outputs: &TxOutputList,
-        transaction_kernel: TransactionKernel,
-        mutator_set_accumulator: MutatorSetAccumulator,
-    ) -> PrimitiveWitness {
-        let type_scripts = [NativeCurrency.program(), TimeLock.program()]
-            .map(TypeScript::new)
-            .to_vec();
-=======
     /// Given the desired outputs, assemble UTXOs that are both spendable
     /// (*i.e.*, synced and never or no longer timelocked) and that sum to
     /// enough funds.
@@ -531,25 +427,10 @@
             .wallet_state
             .allocate_sufficient_input_funds(total_spend, block_tip.hash(), timestamp)
             .await?;
->>>>>>> e162e0a6
-
-        let lock_script_witnesses = tx_inputs
-            .spending_keys_iter()
-            .into_iter()
-            .map(|k| k.unlock_key().values().to_vec())
-            .collect_vec();
-
-<<<<<<< HEAD
-        PrimitiveWitness {
-            input_utxos: SaltedUtxos::new(tx_inputs.utxos()),
-            input_lock_scripts: tx_inputs.lock_scripts(),
-            type_scripts,
-            lock_script_witnesses,
-            input_membership_proofs: tx_inputs.ms_membership_proofs(),
-            output_utxos: SaltedUtxos::new(tx_outputs.utxos()),
-            mutator_set_accumulator,
-            kernel: transaction_kernel,
-=======
+
+        Ok(spendable_utxos_and_mps)
+    }
+
     /// Given a list of spendable UTXOs, generate the corresponding removal
     /// recods relative to the current mutator set accumulator.
     pub(crate) fn generate_removal_records(
@@ -561,222 +442,29 @@
             let removal_record = mutator_set_accumulator
                 .drop(unlocker.mutator_set_item(), unlocker.mutator_set_mp());
             inputs.push(removal_record);
->>>>>>> e162e0a6
-        }
-    }
-
-    /// generates [TxOutputList] from a list of address:amount pairs (outputs).
-    ///
-    /// This is a helper method for generating the `TxOutputList` that
-    /// is required by [Self::create_transaction()] and [Self::create_raw_transaction()].
-    ///
-    /// Each output may use either `OnChain` or `OffChain` notifications.  See documentation of
-    /// of [TxOutput::auto()] for a description of the logic and the
-    /// `owned_utxo_notify_method` parameter.
-    ///
-    /// If a different behavior is desired, the TxOutputList can be
-    /// constructed manually.
-    ///
-    /// future work:
-    ///
-    /// see future work comment in [TxOutput::auto()]
-    pub fn generate_tx_outputs(
-        &self,
-        outputs: impl IntoIterator<Item = (ReceivingAddress, NeptuneCoins)>,
-        owned_utxo_notify_method: UtxoNotifyMethod,
-    ) -> Result<TxOutputList> {
-        let block_height = self.chain.light_state().header().height;
-
-        // Convert outputs.  [address:amount] --> TxOutputList
-        let tx_outputs: Vec<_> = outputs
-            .into_iter()
-            .map(|(address, amount)| {
-                let sender_randomness = self
-                    .wallet_state
-                    .wallet_secret
-                    .generate_sender_randomness(block_height, address.privacy_digest());
-
-                // The UtxoNotifyMethod (Onchain or Offchain) is auto-detected
-                // based on whether the address belongs to our wallet or not
-                TxOutput::auto(
-                    &self.wallet_state,
-                    &address,
-                    amount,
-                    sender_randomness,
-                    owned_utxo_notify_method,
+        }
+        inputs
+    }
+
+    /// Given a list of UTXOs with receiver data, generate the corresponding
+    /// addition records.
+    pub(crate) fn generate_addition_records(receiver_data: &[TxOutput]) -> Vec<AdditionRecord> {
+        receiver_data
+            .iter()
+            .map(|rd| {
+                commit(
+                    Hash::hash(&rd.utxo),
+                    rd.sender_randomness,
+                    rd.receiver_privacy_digest,
                 )
             })
-            .collect::<Result<_>>()?;
-
-        Ok(tx_outputs.into())
-    }
-
-<<<<<<< HEAD
-    /// creates a Transaction.
-    ///
-    /// This API provides a simple-to-use interface for creating a transaction.
-    /// [Utxo] inputs are automatically chosen and a change output is
-    /// automatically created, such that:
-    ///
-    ///   change = sum(inputs) - sum(outputs) - fee.
-    ///
-    /// When finer control is required, [Self::create_raw_transaction()]
-    /// can be used instead.
-    ///
-    /// The `tx_outputs` parameter should normally be generated with
-    /// [Self::generate_tx_outputs()] which determines which outputs should be
-    /// `OnChain` or `OffChain`.
-    ///
-    /// After this call returns it is the caller's responsibility to inform the
-    /// wallet of any returned [ExpectedUtxo], ie `OffChain` secret
-    /// notifications, for utxos that match wallet keys.  Failure to do so can
-    /// result in loss of funds!
-    ///
-    /// This function will modify the `tx_outputs` parameter by
-    /// appending an element representing the change output, if change is
-    /// needed.  Any [ExpectedUtxo], including change can then be retrieved
-    /// with [TxOutputList::expected_utxos()].
-    ///
-    /// The `change_utxo_notify_method` parameter should normally be
-    /// [UtxoNotifyMethod::OnChain] for safest transfer.
-    ///
-    /// The change_key should normally be a [SpendingKey::Symmetric] in
-    /// order to save blockchain space compared to a regular address.
-    ///
-    /// Note that `create_transaction()` does not modify any state and does not
-    /// require acquiring write lock.  This is important becauce internally it
-    /// calls prove() which is a very lengthy operation.
-    ///
-    /// Example:
-    ///
-    /// ```compile_fail
-    ///
-    /// // we obtain a change key first, as it requires modifying wallet state.
-    /// // note that this is a SymmetricKey, not a regular (Generation) address.
-    /// let change_key = global_state_lock
-    ///     .lock_guard_mut()
-    ///     .await
-    ///     .wallet_state
-    ///     .wallet_secret
-    ///     .next_unused_spending_key(KeyType::Symmetric);
-    ///
-    /// // we choose onchain notification for all utxos destined for our wallet.
-    /// let notify_method = UtxoNotifyMethod::OnChain;
-    ///
-    /// // obtain read lock
-    /// let state = self.state.lock_guard().await;
-    ///
-    /// // generate the tx_outputs
-    /// let mut tx_outputs = state.generate_tx_outputs(outputs, notify_method)?;
-    ///
-    /// // Create the transaction
-    /// let transaction = state
-    ///     .create_transaction(
-    ///         &mut tx_outputs,              // all outputs except `change`
-    ///         change_key,                   // send `change` to this key
-    ///         notify_method,                // how to notify about `change` utxo
-    ///         NeptuneCoins::new(2),         // fee
-    ///         Timestamp::now(),
-    ///     )
-    ///     .await?;
-    ///
-    /// // drop read lock.
-    /// drop(state);
-    ///
-    /// // Inform wallet of any expected incoming utxos.
-    /// state
-    ///     .lock_guard_mut()
-    ///     .await
-    ///     .add_expected_utxos_to_wallet(tx_outputs.expected_utxos())
-    ///     .await?;
-    /// ```
-    pub async fn create_transaction(
-        &self,
-        tx_outputs: &mut TxOutputList,
-        change_key: SpendingKey,
-        change_utxo_notify_method: UtxoNotifyMethod,
-        fee: NeptuneCoins,
-        timestamp: Timestamp,
-    ) -> Result<Transaction> {
-        // 1. create/add change output if necessary.
-        let total_spend = tx_outputs.total_native_coins() + fee;
-
-        let tip_hash = self.chain.light_state().hash();
-=======
-    pub fn make_coinbase_transaction(
-        &self,
-        transaction_fees: NeptuneCoins,
-        timestamp: Timestamp,
-    ) -> (Transaction, ExpectedUtxo) {
-        let coinbase_recipient_spending_key = self
-            .wallet_state
-            .wallet_secret
-            .nth_generation_spending_key(0);
-        let receiving_address = coinbase_recipient_spending_key.to_address();
-        let receiver_digest = receiving_address.privacy_digest;
-        let latest_block = self.chain.light_state();
-        let mutator_set_accumulator = latest_block.body().mutator_set_accumulator.clone();
-        let next_block_height: BlockHeight = latest_block.header().height.next();
-
-        let lock_script = receiving_address.lock_script();
-        let coinbase_amount = Block::get_mining_reward(next_block_height) + transaction_fees;
-        let coinbase_utxo = Utxo::new_native_coin(lock_script, coinbase_amount);
-        let sender_randomness: Digest = self
-            .wallet_state
-            .wallet_secret
-            .generate_sender_randomness(next_block_height, receiver_digest);
-
-        let coinbase_addition_record = commit(
-            Hash::hash(&coinbase_utxo),
-            sender_randomness,
-            receiver_digest,
-        );
-
-        let kernel = TransactionKernel {
-            inputs: vec![],
-            outputs: vec![coinbase_addition_record],
-            public_announcements: vec![],
-            fee: NeptuneCoins::zero(),
-            coinbase: Some(coinbase_amount),
-            timestamp,
-            mutator_set_hash: mutator_set_accumulator.hash(),
-        };
-
-        let primitive_witness = GlobalState::generate_primitive_witness(
-            vec![],
-            vec![coinbase_utxo.clone()],
-            vec![sender_randomness],
-            vec![receiver_digest],
-            &kernel,
-            mutator_set_accumulator,
-        );
-
-        let utxo_info_for_coinbase = ExpectedUtxo::new(
-            coinbase_utxo,
-            sender_randomness,
-            coinbase_recipient_spending_key.privacy_preimage,
-            UtxoNotifier::OwnMiner,
-        );
-
-        // A coinbase transaction implies mining. So you *must*
-        // be able to create a SingleProof.
-        info!("Start: generate single proof for coinbase transaction");
-        let proof = SingleProof::produce(&primitive_witness);
-        info!("Done: generating single proof for coinbase transaction");
-
-        (
-            Transaction {
-                kernel,
-                proof: TransactionProof::SingleProof(proof),
-            },
-            utxo_info_for_coinbase,
-        )
+            .collect_vec()
     }
 
     /// Generate a change UTXO to ensure that the difference in input amount
     /// and output amount goes back to us. Also, add the change UTXO to the
     /// list of expected UTXOs.
-    pub async fn create_change_utxo(&mut self, change_amount: NeptuneCoins) -> UtxoReceiverData {
+    pub async fn create_change_utxo(&mut self, change_amount: NeptuneCoins) -> TxOutput {
         // generate utxo
         let own_spending_key_for_change = self
             .wallet_state
@@ -795,52 +483,20 @@
             self.chain.light_state().kernel.header.height,
             receiver_digest,
         );
->>>>>>> e162e0a6
-
-        // collect spendable inputs
-        let tx_inputs = self
+
+        // Add change UTXO to pool of expected incoming UTXOs
+        let receiver_preimage = own_spending_key_for_change.privacy_preimage;
+        let _change_addition_record = self
             .wallet_state
-            .allocate_sufficient_input_funds_from_lock(total_spend, tip_hash, timestamp)
-            .await?;
-
-<<<<<<< HEAD
-        let input_amount = tx_inputs.total_native_coins();
-
-        if total_spend < input_amount {
-            let block_height = self.chain.light_state().header().height;
-
-            let amount = input_amount.checked_sub(&total_spend).ok_or_else(|| {
-                anyhow::anyhow!("underflow subtracting total_spend from input_amount")
-            })?;
-
-            let tx_output = {
-                let utxo = Utxo::new_native_coin(change_key.to_address().lock_script(), amount);
-                let sender_randomness = self.wallet_state.wallet_secret.generate_sender_randomness(
-                    block_height,
-                    change_key.to_address().privacy_digest(),
-                );
-
-                match change_utxo_notify_method {
-                    UtxoNotifyMethod::OnChain => {
-                        let public_announcement = change_key
-                            .to_address()
-                            .generate_public_announcement(&utxo, sender_randomness)?;
-                        TxOutput::onchain(
-                            utxo,
-                            sender_randomness,
-                            change_key.to_address().privacy_digest(),
-                            public_announcement,
-                        )
-                    }
-                    UtxoNotifyMethod::OffChain => {
-                        TxOutput::offchain(utxo, sender_randomness, change_key.privacy_preimage())
-                    }
-                }
-            };
-
-            tx_outputs.push(tx_output);
-=======
-        UtxoReceiverData::new(
+            .add_expected_utxo(ExpectedUtxo::new(
+                change_utxo.clone(),
+                change_sender_randomness,
+                receiver_preimage,
+                UtxoNotifier::Myself,
+            ))
+            .await;
+
+        TxOutput::offchain(
             change_utxo,
             change_sender_randomness,
             receiver_preimage.hash(),
@@ -856,7 +512,7 @@
         output_utxos: Vec<Utxo>,
         sender_randomnesses: Vec<Digest>,
         receiver_digests: Vec<Digest>,
-        transaction_kernel: &TransactionKernel,
+        transaction_kernel: TransactionKernel,
         mutator_set_accumulator: MutatorSetAccumulator,
     ) -> PrimitiveWitness {
         /// Generate a salt to use for [SaltedUtxos], deterministically.
@@ -925,61 +581,146 @@
             output_sender_randomnesses: sender_randomnesses.to_vec(),
             output_receiver_digests: receiver_digests.to_vec(),
             mutator_set_accumulator,
-            kernel: transaction_kernel.clone(),
->>>>>>> e162e0a6
-        }
-
-        // 2. Create the transaction
-        let transaction = self
-            .create_raw_transaction(tx_inputs, tx_outputs.clone(), fee, timestamp)
-            .await?;
-
-        Ok(transaction)
+            kernel: transaction_kernel,
+        }
+    }
+
+    /// generates [TxOutputList] from a list of address:amount pairs (outputs).
+    ///
+    /// This is a helper method for generating the `TxOutputList` that
+    /// is required by [Self::create_transaction()] and [Self::create_raw_transaction()].
+    ///
+    /// Each output may use either `OnChain` or `OffChain` notifications.  See documentation of
+    /// of [TxOutput::auto()] for a description of the logic and the
+    /// `owned_utxo_notify_method` parameter.
+    ///
+    /// If a different behavior is desired, the TxOutputList can be
+    /// constructed manually.
+    ///
+    /// future work:
+    ///
+    /// see future work comment in [TxOutput::auto()]
+    pub fn generate_tx_outputs(
+        &self,
+        outputs: impl IntoIterator<Item = (ReceivingAddress, NeptuneCoins)>,
+        owned_utxo_notify_method: UtxoNotifyMethod,
+    ) -> Result<TxOutputList> {
+        let block_height = self.chain.light_state().header().height;
+
+        // Convert outputs.  [address:amount] --> TxOutputList
+        let tx_outputs: Vec<_> = outputs
+            .into_iter()
+            .map(|(address, amount)| {
+                let sender_randomness = self
+                    .wallet_state
+                    .wallet_secret
+                    .generate_sender_randomness(block_height, address.privacy_digest());
+
+                // The UtxoNotifyMethod (Onchain or Offchain) is auto-detected
+                // based on whether the address belongs to our wallet or not
+                TxOutput::auto(
+                    &self.wallet_state,
+                    &address,
+                    amount,
+                    sender_randomness,
+                    owned_utxo_notify_method,
+                )
+            })
+            .collect::<Result<_>>()?;
+
+        Ok(tx_outputs.into())
     }
 
     /// creates a Transaction.
     ///
-<<<<<<< HEAD
-    /// This API provides the caller complete control over selection of inputs
-    /// and outputs.  When fine grained control is not required,
-    /// [Self::create_transaction()] is easier to use and should be preferred.
-    ///
-    /// It is the caller's responsibility to provide inputs and outputs such
-    /// that sum(inputs) == sum(outputs) + fee.  Else an error will result.
-    ///
-    /// Note that this means the caller must calculate the `change` amount if any
-    /// and provide an output for the change.
+    /// This API provides a simple-to-use interface for creating a transaction.
+    /// [Utxo] inputs are automatically chosen and a change output is
+    /// automatically created, such that:
+    ///
+    ///   change = sum(inputs) - sum(outputs) - fee.
+    ///
+    /// When finer control is required, [Self::create_raw_transaction()]
+    /// can be used instead.
     ///
     /// The `tx_outputs` parameter should normally be generated with
     /// [Self::generate_tx_outputs()] which determines which outputs should be
     /// `OnChain` or `OffChain`.
     ///
     /// After this call returns it is the caller's responsibility to inform the
-    /// wallet of any returned [ExpectedUtxo] for utxos that match wallet keys.
-    /// Failure to do so can result in loss of funds!
-    ///
-    /// Note that `create_raw_transaction()` does not modify any state and does
-    /// not require acquiring write lock.  This is important becauce internally
-    /// it calls prove() which is a very lengthy operation.
+    /// wallet of any returned [ExpectedUtxo], ie `OffChain` secret
+    /// notifications, for utxos that match wallet keys.  Failure to do so can
+    /// result in loss of funds!
+    ///
+    /// This function will modify the `tx_outputs` parameter by
+    /// appending an element representing the change output, if change is
+    /// needed.  Any [ExpectedUtxo], including change can then be retrieved
+    /// with [TxOutputList::expected_utxos()].
+    ///
+    /// The `change_utxo_notify_method` parameter should normally be
+    /// [UtxoNotifyMethod::OnChain] for safest transfer.
+    ///
+    /// The change_key should normally be a [SpendingKey::Symmetric] in
+    /// order to save blockchain space compared to a regular address.
+    ///
+    /// Note that `create_transaction()` does not modify any state and does not
+    /// require acquiring write lock.  This is important becauce internally it
+    /// calls prove() which is a very lengthy operation.
     ///
     /// Example:
     ///
-    /// See the implementation of [Self::create_transaction()].
-    pub async fn create_raw_transaction(
+    /// ```compile_fail
+    ///
+    /// // we obtain a change key first, as it requires modifying wallet state.
+    /// // note that this is a SymmetricKey, not a regular (Generation) address.
+    /// let change_key = global_state_lock
+    ///     .lock_guard_mut()
+    ///     .await
+    ///     .wallet_state
+    ///     .wallet_secret
+    ///     .next_unused_spending_key(KeyType::Symmetric);
+    ///
+    /// // we choose onchain notification for all utxos destined for our wallet.
+    /// let notify_method = UtxoNotifyMethod::OnChain;
+    ///
+    /// // obtain read lock
+    /// let state = self.state.lock_guard().await;
+    ///
+    /// // generate the tx_outputs
+    /// let mut tx_outputs = state.generate_tx_outputs(outputs, notify_method)?;
+    ///
+    /// // Create the transaction
+    /// let transaction = state
+    ///     .create_transaction(
+    ///         &mut tx_outputs,              // all outputs except `change`
+    ///         change_key,                   // send `change` to this key
+    ///         notify_method,                // how to notify about `change` utxo
+    ///         NeptuneCoins::new(2),         // fee
+    ///         Timestamp::now(),
+    ///     )
+    ///     .await?;
+    ///
+    /// // drop read lock.
+    /// drop(state);
+    ///
+    /// // Inform wallet of any expected incoming utxos.
+    /// state
+    ///     .lock_guard_mut()
+    ///     .await
+    ///     .add_expected_utxos_to_wallet(tx_outputs.expected_utxos())
+    ///     .await?;
+    /// ```
+    pub async fn create_transaction(
         &self,
-        tx_inputs: TxInputList,
-        tx_outputs: TxOutputList,
-=======
-    /// Returns the transaction with some proof.
-    pub async fn create_transaction(
-        &mut self,
-        receiver_data: Vec<UtxoReceiverData>,
->>>>>>> e162e0a6
+        tx_outputs: &mut TxOutputList,
+        change_key: SpendingKey,
+        change_utxo_notify_method: UtxoNotifyMethod,
         fee: NeptuneCoins,
         timestamp: Timestamp,
     ) -> Result<Transaction> {
         self.create_transaction_with_prover_capability(
-            receiver_data,
+            tx_outputs,
+            change_key,
+            change_utxo_notify_method,
             fee,
             timestamp,
             self.net.tx_proving_capability,
@@ -991,25 +732,127 @@
     /// prover capability. [Self::create_transaction] is the preferred interface
     /// for anything but tests.
     pub(crate) async fn create_transaction_with_prover_capability(
-        &mut self,
-        mut receiver_data: Vec<UtxoReceiverData>,
+        &self,
+        tx_outputs: &mut TxOutputList,
+        change_key: SpendingKey,
+        change_utxo_notify_method: UtxoNotifyMethod,
+        fee: NeptuneCoins,
+        timestamp: Timestamp,
+        prover_capability: TxProvingCapability,
+    ) -> Result<Transaction> {
+        // 1. create/add change output if necessary.
+        let total_spend = tx_outputs.total_native_coins() + fee;
+
+        let tip_hash = self.chain.light_state().hash();
+
+        // collect spendable inputs
+        let tx_inputs = self
+            .wallet_state
+            .allocate_sufficient_input_funds(total_spend, tip_hash, timestamp)
+            .await?;
+
+        let input_amount = tx_inputs
+            .iter()
+            .map(|x| x.utxo.get_native_currency_amount())
+            .sum();
+
+        if total_spend < input_amount {
+            let block_height = self.chain.light_state().header().height;
+
+            let amount = input_amount.checked_sub(&total_spend).ok_or_else(|| {
+                anyhow::anyhow!("underflow subtracting total_spend from input_amount")
+            })?;
+
+            let tx_output = {
+                let utxo = Utxo::new_native_coin(change_key.to_address().lock_script(), amount);
+                let sender_randomness = self.wallet_state.wallet_secret.generate_sender_randomness(
+                    block_height,
+                    change_key.to_address().privacy_digest(),
+                );
+
+                match change_utxo_notify_method {
+                    UtxoNotifyMethod::OnChain => {
+                        let public_announcement = change_key
+                            .to_address()
+                            .generate_public_announcement(&utxo, sender_randomness)?;
+                        TxOutput::onchain(
+                            utxo,
+                            sender_randomness,
+                            change_key.to_address().privacy_digest(),
+                            public_announcement,
+                        )
+                    }
+                    UtxoNotifyMethod::OffChain => {
+                        TxOutput::offchain(utxo, sender_randomness, change_key.privacy_preimage())
+                    }
+                }
+            };
+
+            tx_outputs.push(tx_output);
+        }
+
+        // 2. Create the transaction
+        let transaction = self
+            .create_raw_transaction(
+                tx_inputs,
+                tx_outputs.clone(),
+                fee,
+                timestamp,
+                prover_capability,
+            )
+            .await?;
+
+        Ok(transaction)
+    }
+
+    /// creates a Transaction.
+    ///
+    /// This API provides the caller complete control over selection of inputs
+    /// and outputs.  When fine grained control is not required,
+    /// [Self::create_transaction()] is easier to use and should be preferred.
+    ///
+    /// It is the caller's responsibility to provide inputs and outputs such
+    /// that sum(inputs) == sum(outputs) + fee.  Else an error will result.
+    ///
+    /// Note that this means the caller must calculate the `change` amount if any
+    /// and provide an output for the change.
+    ///
+    /// The `tx_outputs` parameter should normally be generated with
+    /// [Self::generate_tx_outputs()] which determines which outputs should be
+    /// `OnChain` or `OffChain`.
+    ///
+    /// After this call returns it is the caller's responsibility to inform the
+    /// wallet of any returned [ExpectedUtxo] for utxos that match wallet keys.
+    /// Failure to do so can result in loss of funds!
+    ///
+    /// Note that `create_raw_transaction()` does not modify any state and does
+    /// not require acquiring write lock.  This is important becauce internally
+    /// it calls prove() which is a very lengthy operation.
+    ///
+    /// Example:
+    ///
+    /// See the implementation of [Self::create_transaction()].
+    pub(crate) async fn create_raw_transaction(
+        &self,
+        tx_inputs: Vec<UnlockedUtxo>,
+        receiver_data: TxOutputList,
         fee: NeptuneCoins,
         timestamp: Timestamp,
         prover_capability: TxProvingCapability,
     ) -> Result<Transaction> {
         // UTXO data: inputs, outputs, and supporting witness data
-<<<<<<< HEAD
         let tx_data = self
-            .generate_tx_details_for_transaction(tx_inputs, tx_outputs, fee, timestamp)
+            .generate_tx_details_for_transaction(tx_inputs, receiver_data, fee, timestamp)
             .await?;
 
-        self.create_transaction_from_data(tx_data).await
+        self.create_transaction_from_data(tx_data, prover_capability)
+            .await
     }
 
     /// This is a simple wrapper around create_transaction
     /// for compatibility with existing tests.
     #[cfg(test)]
-    pub async fn create_transaction_test_wrapper(
+    pub async fn create_transaction_test_wrapper_kill_me(
         &self,
         tx_output_vec: Vec<TxOutput>,
         fee: NeptuneCoins,
@@ -1036,105 +879,31 @@
             .await?;
         info!("receivers len before: {len}, after: {}", tx_outputs.len());
         Ok((transaction, (&tx_outputs).into()))
-=======
-        let (
-            inputs,
-            spendable_utxos_and_mps,
-            outputs,
-            output_utxos,
-            sender_randomnesses,
-            receiver_digests,
-        ) = self
-            .generate_utxo_data_for_transaction(&mut receiver_data, fee, timestamp)
-            .await?;
-
-        // other data
-        let public_announcements = receiver_data
-            .iter()
-            .map(|x| x.public_announcement.clone())
-            .collect_vec();
-        let mutator_set_accumulator = self
-            .chain
-            .light_state()
-            .kernel
-            .body
-            .mutator_set_accumulator
-            .clone();
-
-        // assemble transaction object (lengthy operation)
-        Self::create_transaction_from_data(
-            inputs,
-            spendable_utxos_and_mps,
-            outputs,
-            output_utxos,
-            &sender_randomnesses,
-            &receiver_digests,
-            fee,
-            public_announcements,
-            timestamp,
-            mutator_set_accumulator,
-            prover_capability,
-        )
-        .await
->>>>>>> e162e0a6
     }
 
     /// Given a list of UTXOs with receiver data, assemble owned and synced and spendable
-    /// UTXOs that unlock enough funds, add (and track) a change UTXO if necessary,
+    /// UTXOs that unlock enough funds, add (and track) a change UTXO if necessary, and
     /// and produce a list of removal records, input UTXOs (with lock scripts and
-<<<<<<< HEAD
     /// membership proofs), addition records, and output UTXOs.
     async fn generate_tx_details_for_transaction(
         &self,
-        tx_inputs: TxInputList,
+        tx_inputs: Vec<UnlockedUtxo>,
         tx_outputs: TxOutputList,
         fee: NeptuneCoins,
         timestamp: Timestamp,
     ) -> Result<TransactionDetails> {
         // total amount to be spent -- determines how many and which UTXOs to use
         let total_spend: NeptuneCoins = tx_outputs.total_native_coins() + fee;
-        let input_amount = tx_inputs.total_native_coins();
-=======
-    /// membership proofs), addition records, output UTXOs, their canonical commitments,
-    /// and the randmnesses used to produce them.
-    ///
-    /// Modifies the input receiver data to add a change-UTXO if needed.
-    async fn generate_utxo_data_for_transaction(
-        &mut self,
-        receiver_data: &mut Vec<UtxoReceiverData>,
-        fee: NeptuneCoins,
-        timestamp: Timestamp,
-    ) -> Result<(
-        Vec<RemovalRecord>,
-        Vec<UnlockedUtxo>,
-        Vec<AdditionRecord>,
-        Vec<Utxo>,
-        Vec<Digest>,
-        Vec<Digest>,
-    )> {
-        // total amount to be spent -- determines how many and which UTXOs to use
-        let total_spend: NeptuneCoins = receiver_data
+        let input_amount = tx_inputs
             .iter()
             .map(|x| x.utxo.get_native_currency_amount())
-            .sum::<NeptuneCoins>()
-            + fee;
-
-        // collect enough spendable UTXOs
-        let unlockers = self
-            .assemble_inputs_for_transaction(total_spend, timestamp)
-            .await?;
-        let input_amount = unlockers
-            .iter()
-            .map(|unlocker| unlocker.utxo.get_native_currency_amount())
-            .sum::<NeptuneCoins>();
->>>>>>> e162e0a6
+            .sum();
 
         // sanity check: do we even have enough funds?
         if total_spend > input_amount {
             debug!("Insufficient funds. total_spend: {total_spend}, input_amount: {input_amount}");
             bail!("Not enough available funds.");
         }
-<<<<<<< HEAD
         if total_spend < input_amount {
             let diff = total_spend - input_amount;
             bail!("Missing change output in the amount of {}", diff);
@@ -1146,52 +915,14 @@
             fee,
             timestamp,
         })
-=======
-
-        // create removal records (inputs)
-        let inputs = Self::generate_removal_records(
-            &unlockers,
-            &self.chain.light_state().kernel.body.mutator_set_accumulator,
-        );
-
-        // Add change-UTXO to transaction
-        if total_spend < input_amount {
-            let change_amount = input_amount.checked_sub(&total_spend).unwrap();
-            let change = self.create_change_utxo(change_amount).await;
-            receiver_data.push(change);
-        }
-
-        // create addition records (outputs)
-        let outputs = Self::generate_addition_records(receiver_data);
-        let output_utxos = receiver_data.iter().map(|rd| rd.utxo.clone()).collect_vec();
-
-        // collect commitment randomness for reproducing addition records
-        let sender_randomnesses = receiver_data
-            .iter()
-            .map(|rd| rd.sender_randomness)
-            .collect_vec();
-        let receiver_digests = receiver_data
-            .iter()
-            .map(|rd| rd.receiver_privacy_digest)
-            .collect_vec();
-
-        Ok((
-            inputs,
-            unlockers,
-            outputs,
-            output_utxos,
-            sender_randomnesses,
-            receiver_digests,
-        ))
->>>>>>> e162e0a6
     }
 
     /// Assembles a transaction kernel and supporting witness or proof(s) from
     /// the given transaction data.
     async fn create_transaction_from_data(
-<<<<<<< HEAD
         &self,
         transaction_details: TransactionDetails,
+        proving_power: TxProvingCapability,
     ) -> Result<Transaction> {
         let mutator_set_accumulator = self
             .chain
@@ -1200,24 +931,6 @@
             .body
             .mutator_set_accumulator
             .clone();
-        let privacy = self.cli().privacy;
-=======
-        inputs: Vec<RemovalRecord>,
-        unlocked_utxos: Vec<UnlockedUtxo>,
-        outputs: Vec<AdditionRecord>,
-        output_utxos: Vec<Utxo>,
-        sender_randomnesses: &[Digest],
-        receiver_digests: &[Digest],
-        fee: NeptuneCoins,
-        public_announcements: Vec<PublicAnnouncement>,
-        timestamp: Timestamp,
-        mutator_set_accumulator: MutatorSetAccumulator,
-        proving_power: TxProvingCapability,
-    ) -> Result<Transaction> {
-        // upgrade data to owned so we can spawn a thread that owns it
-        let sender_randomnesses = sender_randomnesses.to_vec();
-        let receiver_digests = receiver_digests.to_vec();
->>>>>>> e162e0a6
 
         // note: this executes the prover which can take a very
         //       long time, perhaps minutes.  As such, we use
@@ -1226,28 +939,65 @@
         //       and other async tasks.
         let transaction = tokio::task::spawn_blocking(move || {
             Self::create_transaction_from_data_worker(
-<<<<<<< HEAD
                 transaction_details,
-=======
-                inputs,
-                unlocked_utxos,
-                outputs,
-                output_utxos,
-                sender_randomnesses,
-                receiver_digests,
-                fee,
-                public_announcements,
-                timestamp,
->>>>>>> e162e0a6
                 mutator_set_accumulator,
                 proving_power,
             )
         })
         .await?;
+
         Ok(transaction)
     }
 
-<<<<<<< HEAD
+    /// Given a list of UTXOs with receiver data, assemble owned and synced and spendable
+    /// UTXOs that unlock enough funds, add (and track) a change UTXO if necessary,
+    /// and produce a list of removal records, input UTXOs (with lock scripts and
+    /// membership proofs), addition records, output UTXOs, their canonical commitments,
+    /// and the randmnesses used to produce them.
+    ///
+    /// Modifies the input receiver data to add a change-UTXO if needed.
+    async fn complete_transaction_details(
+        &mut self,
+        mut receiver_data: Vec<TxOutput>,
+        fee: NeptuneCoins,
+        timestamp: Timestamp,
+    ) -> Result<TransactionDetails> {
+        // total amount to be spent -- determines how many and which UTXOs to use
+        let total_spend: NeptuneCoins = receiver_data
+            .iter()
+            .map(|x| x.utxo.get_native_currency_amount())
+            .sum::<NeptuneCoins>()
+            + fee;
+
+        // collect enough spendable UTXOs
+        let unlockers: Vec<UnlockedUtxo> = self
+            .assemble_inputs_for_transaction(total_spend, timestamp)
+            .await?;
+        let input_amount = unlockers
+            .iter()
+            .map(|unlocker| unlocker.utxo.get_native_currency_amount())
+            .sum::<NeptuneCoins>();
+
+        // sanity check: do we even have enough funds?
+        if total_spend > input_amount {
+            bail!("Not enough available funds.");
+        }
+
+        // Add change-UTXO to transaction
+        if total_spend < input_amount {
+            let change_amount = input_amount.checked_sub(&total_spend).unwrap();
+            let change = self.create_change_utxo(change_amount).await;
+            receiver_data.push(change);
+        }
+
+        Ok(TransactionDetails {
+            tx_inputs: unlockers,
+            tx_outputs: receiver_data.into(),
+            fee,
+            timestamp,
+        })
+    }
+
     // note: this executes the prover which can take a very
     //       long time, perhaps minutes. It should never be
     //       called directly.
@@ -1256,23 +1006,6 @@
     // fixme: why is _privacy param unused?
     fn create_transaction_from_data_worker(
         transaction_details: TransactionDetails,
-=======
-    /// Note: this executes the prover which can take a very long time, perhaps
-    /// minutes. It should never be called directly. Use
-    /// [Self::create_transaction_from_data] instead. That function wraps this
-    /// one into a newly spawned thread.
-    #[allow(clippy::too_many_arguments)]
-    fn create_transaction_from_data_worker(
-        inputs: Vec<RemovalRecord>,
-        unlocked_utxos: Vec<UnlockedUtxo>,
-        outputs: Vec<AdditionRecord>,
-        output_utxos: Vec<Utxo>,
-        sender_randomnesses: Vec<Digest>,
-        receiver_digests: Vec<Digest>,
-        fee: NeptuneCoins,
-        public_announcements: Vec<PublicAnnouncement>,
-        timestamp: Timestamp,
->>>>>>> e162e0a6
         mutator_set_accumulator: MutatorSetAccumulator,
         proving_power: TxProvingCapability,
     ) -> Transaction {
@@ -1284,8 +1017,13 @@
         } = transaction_details;
 
         // complete transaction kernel
+        let removal_records = tx_inputs
+            .iter()
+            .map(|txi| (txi.mutator_set_item(), txi.mutator_set_mp()))
+            .map(|(item, mp)| mutator_set_accumulator.drop(item, mp))
+            .collect_vec();
         let kernel = TransactionKernel {
-            inputs: tx_inputs.removal_records(&mutator_set_accumulator),
+            inputs: removal_records,
             outputs: tx_outputs.addition_records(),
             public_announcements: tx_outputs.public_announcements(),
             fee,
@@ -1295,18 +1033,22 @@
         };
 
         // populate witness
+        let output_utxos = tx_outputs.iter().map(|txo| txo.utxo.clone()).collect_vec();
+        let unlocked_utxos = tx_inputs;
+        let sender_randomnesses = tx_outputs
+            .iter()
+            .map(|txo| txo.sender_randomness)
+            .collect_vec();
+        let receiver_digests = tx_outputs
+            .iter()
+            .map(|txo| txo.receiver_privacy_digest)
+            .collect_vec();
         let primitive_witness = Self::generate_primitive_witness(
-<<<<<<< HEAD
-            &tx_inputs,
-            &tx_outputs,
-            kernel.clone(),
-=======
             unlocked_utxos,
             output_utxos,
             sender_randomnesses,
             receiver_digests,
-            &kernel,
->>>>>>> e162e0a6
+            kernel.clone(),
             mutator_set_accumulator,
         );
 
@@ -1914,10 +1656,7 @@
 mod global_state_tests {
     use num_traits::One;
     use num_traits::Zero;
-<<<<<<< HEAD
     use rand::random;
-=======
->>>>>>> e162e0a6
     use rand::rngs::StdRng;
     use rand::thread_rng;
     use rand::Rng;
@@ -1925,29 +1664,16 @@
     use tracing_test::traced_test;
     use wallet::address::generation_address::GenerationReceivingAddress;
     use wallet::address::KeyType;
-
-<<<<<<< HEAD
-    use crate::config_models::network::Network;
-    use crate::models::blockchain::block::Block;
-    use crate::models::state::wallet::expected_utxo::UtxoNotifier;
-=======
-    use super::wallet::WalletSecret;
+    use wallet::WalletSecret;
+
     use super::*;
     use crate::config_models::network::Network;
     use crate::models::blockchain::block::Block;
-    use crate::models::state::wallet::utxo_notification_pool::UtxoNotifier;
->>>>>>> e162e0a6
     use crate::tests::shared::add_block_to_light_state;
     use crate::tests::shared::make_mock_block;
     use crate::tests::shared::make_mock_block_with_valid_pow;
     use crate::tests::shared::mock_genesis_global_state;
     use crate::tests::shared::mock_genesis_wallet_state;
-<<<<<<< HEAD
-
-    use super::wallet::WalletSecret;
-    use super::*;
-=======
->>>>>>> e162e0a6
 
     async fn wallet_state_has_all_valid_mps_for(
         wallet_state: &WalletState,
@@ -1975,69 +1701,6 @@
         true
     }
 
-<<<<<<< HEAD
-=======
-    /// Similar to [GlobalState::create_transaction] but allows caller to
-    /// specify both proving capability and timestamp.
-    pub(super) async fn create_transaction_with_timestamp_and_prover_capability(
-        global_state_lock: &GlobalStateLock,
-        mut receiver_data: Vec<UtxoReceiverData>,
-        fee: NeptuneCoins,
-        timestamp: Timestamp,
-        prover_capability: TxProvingCapability,
-    ) -> Result<Transaction> {
-        // UTXO data: inputs, outputs, and supporting witness data
-        debug!(
-            "creating tx with timestamp and prover capability {:?}",
-            prover_capability
-        );
-        let (
-            inputs,
-            spendable_utxos_and_mps,
-            outputs,
-            output_utxos,
-            sender_randomnesses,
-            receiver_digests,
-        ) = global_state_lock
-            .lock_guard_mut()
-            .await
-            .generate_utxo_data_for_transaction(&mut receiver_data, fee, timestamp)
-            .await?;
-        debug!("Generated UTXO data for tx");
-
-        // other data
-        let public_announcements = receiver_data
-            .iter()
-            .map(|x| x.public_announcement.clone())
-            .collect_vec();
-        let mutator_set_accumulator = global_state_lock
-            .lock_guard_mut()
-            .await
-            .chain
-            .light_state()
-            .kernel
-            .body
-            .mutator_set_accumulator
-            .clone();
-
-        // assemble transaction object
-        GlobalState::create_transaction_from_data(
-            inputs,
-            spendable_utxos_and_mps,
-            outputs,
-            output_utxos,
-            &sender_randomnesses,
-            &receiver_digests,
-            fee,
-            public_announcements,
-            timestamp,
-            mutator_set_accumulator,
-            prover_capability,
-        )
-        .await
-    }
-
->>>>>>> e162e0a6
     #[traced_test]
     #[tokio::test]
     async fn premine_recipient_cannot_spend_premine_before_and_can_after_release_date() {
@@ -2049,38 +1712,23 @@
         let premine_receiver =
             mock_genesis_global_state(network, 2, WalletSecret::devnet_wallet()).await;
         let genesis_block = Block::genesis_block(network);
-<<<<<<< HEAD
-        let twenty_neptune: NeptuneCoins = NeptuneCoins::new(20);
-        let twenty_coins = twenty_neptune.to_native_coins();
-        let recipient_address: ReceivingAddress = other_wallet
+        let address = other_wallet
             .nth_generation_spending_key_for_tests(0)
-            .to_address()
-            .into();
-=======
-        let recipient_address = other_wallet.nth_generation_spending_key(0).to_address();
->>>>>>> e162e0a6
-        let main_lock_script = recipient_address.lock_script();
+            .to_address();
+        let main_lock_script = address.lock_script();
 
         let nine_money = Utxo::new_native_coin(main_lock_script, NeptuneCoins::new(9));
         let sender_randomness = Digest::default();
-        let receiver_privacy_digest = recipient_address.privacy_digest();
-        let public_announcement = recipient_address
+        let receiver_privacy_digest = address.privacy_digest();
+        let public_announcement = address
             .generate_public_announcement(&nine_money, sender_randomness)
             .unwrap();
-<<<<<<< HEAD
         let tx_outputs = vec![TxOutput::onchain(
             output_utxo.clone(),
             sender_randomness,
             receiver_privacy_digest,
             public_announcement,
         )];
-=======
-        let receiver_data =
-            vec![
-                UtxoReceiverData::new(nine_money, sender_randomness, receiver_privacy_digest)
-                    .with_public_announcement(public_announcement),
-            ];
->>>>>>> e162e0a6
 
         let monitored_utxos = premine_receiver
             .lock_guard()
@@ -2096,38 +1744,6 @@
         let launch = genesis_block.kernel.header.timestamp;
         let six_months = Timestamp::months(6);
         let one_month = Timestamp::months(1);
-<<<<<<< HEAD
-        assert!(global_state_lock
-            .lock_guard()
-            .await
-            .create_transaction_test_wrapper(
-                tx_outputs.clone(),
-                NeptuneCoins::new(1),
-                launch + six_months - one_month,
-            )
-            .await
-            .is_err());
-
-        // one month after though, we should be
-        let (mut tx, _) = global_state_lock
-            .lock_guard()
-            .await
-            .create_transaction_test_wrapper(
-                tx_outputs,
-                NeptuneCoins::new(1),
-                launch + six_months + one_month,
-            )
-            .await
-            .unwrap();
-        assert!(tx.is_valid());
-
-        // but if we backdate the timestamp two months, not anymore!
-        tx.kernel.timestamp = tx.kernel.timestamp - Timestamp::months(2);
-        // we can't test this yet; we don't have tasm code for time locks yet!
-        // todo: uncomment the next line when we do.
-        // assert!(!tx.is_valid());
-        tx.kernel.timestamp = tx.kernel.timestamp + Timestamp::months(2);
-=======
         assert!(create_transaction_with_timestamp_and_prover_capability(
             &premine_receiver,
             receiver_data.clone(),
@@ -2149,7 +1765,6 @@
         .await
         .unwrap();
         assert!(tx.is_valid().await);
->>>>>>> e162e0a6
 
         assert_eq!(
             2,
@@ -2183,27 +1798,6 @@
                 .generate_public_announcement(&utxo, other_sender_randomness)
                 .unwrap();
             output_utxos.push(utxo.clone());
-<<<<<<< HEAD
-            other_tx_outputs.push(TxOutput::onchain(
-                utxo,
-                other_sender_randomness,
-                other_receiver_digest,
-                other_public_announcement,
-            ));
-        }
-
-        let (new_tx, _) = global_state_lock
-            .lock_guard()
-            .await
-            .create_transaction_test_wrapper(
-                other_tx_outputs,
-                NeptuneCoins::new(1),
-                launch + six_months + one_month,
-            )
-            .await
-            .unwrap();
-        assert!(new_tx.is_valid());
-=======
             other_receiver_data.push(
                 UtxoReceiverData::new(utxo, other_sender_randomness, other_receiver_digest)
                     .with_public_announcement(other_public_announcement),
@@ -2220,7 +1814,6 @@
         .await
         .unwrap();
         assert!(new_tx.is_valid().await);
->>>>>>> e162e0a6
         assert_eq!(
             4,
             new_tx.kernel.outputs.len(),
@@ -2315,23 +1908,13 @@
     async fn resync_ms_membership_proofs_simple_test() -> Result<()> {
         let mut rng = thread_rng();
         let network = Network::RegTest;
-<<<<<<< HEAD
-        let mut global_state_lock =
-=======
         let alic_state_lock =
->>>>>>> e162e0a6
             mock_genesis_global_state(network, 2, WalletSecret::devnet_wallet()).await;
         let mut alice = alic_state_lock.lock_guard_mut().await;
 
-<<<<<<< HEAD
-        let other_receiver_wallet_secret = WalletSecret::new_random();
-        let other_receiver_address = other_receiver_wallet_secret
-            .nth_generation_spending_key_for_tests(0)
-=======
         let bob_wallet_secret = WalletSecret::new_random();
         let bob_address = bob_wallet_secret
             .nth_generation_spending_key(0)
->>>>>>> e162e0a6
             .to_address();
 
         // 1. Create new block 1 and store it
@@ -2378,17 +1961,6 @@
     async fn resync_ms_membership_proofs_fork_test() -> Result<()> {
         let network = Network::Main;
         let mut rng = thread_rng();
-<<<<<<< HEAD
-        let network = Network::RegTest;
-        let mut global_state_lock =
-            mock_genesis_global_state(network, 2, WalletSecret::devnet_wallet()).await;
-        let mut global_state = global_state_lock.lock_guard_mut().await;
-        let own_spending_key = global_state
-            .wallet_state
-            .wallet_secret
-            .nth_generation_spending_key_for_tests(0);
-        let own_receiving_address = own_spending_key.to_address();
-=======
 
         let alice = mock_genesis_global_state(network, 2, WalletSecret::devnet_wallet()).await;
         let mut alice = alice.lock_guard_mut().await;
@@ -2397,7 +1969,6 @@
             .wallet_secret
             .nth_generation_spending_key(0);
         let alice_address = alice_spending_key.to_address();
->>>>>>> e162e0a6
 
         // 1. Create new block 1a where we receive a coinbase UTXO, store it
         let genesis_block = alice.chain.archival_state().get_tip().await;
@@ -2428,15 +1999,9 @@
         );
 
         // Make a new fork from genesis that makes us lose the coinbase UTXO of block 1a
-<<<<<<< HEAD
-        let other_wallet_secret = WalletSecret::new_random();
-        let other_receiving_address = other_wallet_secret
-            .nth_generation_spending_key_for_tests(0)
-=======
         let bob_wallet_secret = WalletSecret::new_random();
         let bob_address = bob_wallet_secret
             .nth_generation_spending_key(0)
->>>>>>> e162e0a6
             .to_address();
         let mut parent_block = genesis_block;
         for _ in 0..5 {
@@ -2485,18 +2050,6 @@
     async fn resync_ms_membership_proofs_across_stale_fork() -> Result<()> {
         let mut rng = thread_rng();
         let network = Network::RegTest;
-<<<<<<< HEAD
-        let mut global_state_lock =
-            mock_genesis_global_state(network, 2, WalletSecret::devnet_wallet()).await;
-        let mut global_state = global_state_lock.lock_guard_mut().await;
-        let wallet_secret = global_state.wallet_state.wallet_secret.clone();
-        let own_spending_key = wallet_secret.nth_generation_spending_key_for_tests(0);
-        let own_receiving_address = own_spending_key.to_address();
-        let other_wallet_secret = WalletSecret::new_random();
-        let other_receiving_address = other_wallet_secret
-            .nth_generation_spending_key_for_tests(0)
-            .to_address();
-=======
         let alice = mock_genesis_global_state(network, 2, WalletSecret::devnet_wallet()).await;
         let mut alice = alice.lock_guard_mut().await;
         let alice_spending_key = alice
@@ -2506,7 +2059,6 @@
         let alice_address = alice_spending_key.to_address();
         let bob_secret = WalletSecret::new_random();
         let bob_address = bob_secret.nth_generation_spending_key(0).to_address();
->>>>>>> e162e0a6
 
         // 1. Create new block 1a where Alice receives a coinbase UTXO, store it
         let genesis_block = alice.chain.archival_state().get_tip().await;
@@ -2731,28 +2283,6 @@
                 bob_spending_key.to_address().privacy_digest,
             ),
         ];
-<<<<<<< HEAD
-        {
-            let (tx_to_alice_and_bob, expected_utxos_ab) = genesis_state_lock
-                .lock_guard()
-                .await
-                .create_transaction_test_wrapper(
-                    [tx_outputs_for_alice.clone(), tx_outputs_for_bob.clone()].concat(),
-                    fee,
-                    launch + seven_months,
-                )
-                .await
-                .unwrap();
-
-            // inform wallet of any expected utxos from this tx.
-            genesis_state_lock
-                .lock_guard_mut()
-                .await
-                .add_expected_utxos_to_wallet(expected_utxos_ab)
-                .await
-                .unwrap();
-=======
->>>>>>> e162e0a6
 
         let tx_to_alice_and_bob = create_transaction_with_timestamp_and_prover_capability(
             &genesis_state_lock,
@@ -2886,25 +2416,6 @@
                 genesis_spending_key.to_address().privacy_digest,
             ),
         ];
-<<<<<<< HEAD
-        let now = genesis_block.kernel.header.timestamp;
-        let (tx_from_alice, expected_utxos_alice) = alice_state_lock
-            .lock_guard()
-            .await
-            .create_transaction_test_wrapper(
-                tx_outputs_from_alice.clone(),
-                NeptuneCoins::new(1),
-                now,
-            )
-            .await
-            .unwrap();
-
-        // inform wallet of any expected utxos from this tx.
-        alice_state_lock
-            .lock_guard_mut()
-            .await
-            .add_expected_utxos_to_wallet(expected_utxos_alice)
-=======
         let tx_from_alice = alice_state_lock
             .lock_guard_mut()
             .await
@@ -2913,7 +2424,14 @@
                 NeptuneCoins::new(1),
                 in_seven_months,
             )
->>>>>>> e162e0a6
+            .await
+            .unwrap();
+
+        // inform wallet of any expected utxos from this tx.
+        alice_state_lock
+            .lock_guard_mut()
+            .await
+            .add_expected_utxos_to_wallet(expected_utxos_alice)
             .await
             .unwrap();
 
@@ -2946,7 +2464,11 @@
         let (tx_from_bob, expected_utxos_bob) = bob_state_lock
             .lock_guard()
             .await
-            .create_transaction_test_wrapper(tx_outputs_from_bob.clone(), NeptuneCoins::new(2), now)
+            .create_transaction_test_wrapper_kill_me(
+                tx_outputs_from_bob.clone(),
+                NeptuneCoins::new(2),
+                now,
+            )
             .await
             .unwrap();
 
@@ -2954,15 +2476,11 @@
         bob_state_lock
             .lock_guard_mut()
             .await
-<<<<<<< HEAD
-            .add_expected_utxos_to_wallet(expected_utxos_bob)
-=======
             .create_transaction(
                 receiver_data_from_bob.clone(),
                 NeptuneCoins::new(1),
                 in_seven_months,
             )
->>>>>>> e162e0a6
             .await
             .unwrap();
 
