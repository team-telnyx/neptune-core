use crate::models::consensus::mast_hash::MastHash;
use crate::prelude::twenty_first;
use crate::util_types::mutator_set::mutator_set_accumulator::MutatorSetAccumulator;

use crate::database::storage::storage_schema::traits::StorageWriter as SW;
use crate::database::storage::storage_vec::traits::*;
use crate::database::storage::storage_vec::Index;
use crate::util_types::mutator_set::commit;
use anyhow::{bail, Result};
use itertools::Itertools;
use num_traits::CheckedSub;
use std::cmp::max;
use std::ops::{Deref, DerefMut};
use tracing::{debug, info, warn};
use twenty_first::shared_math::bfield_codec::BFieldCodec;
use twenty_first::shared_math::digest::Digest;
use twenty_first::util_types::algebraic_hasher::AlgebraicHasher;

use self::blockchain_state::BlockchainState;
use self::mempool::Mempool;
use self::networking_state::NetworkingState;
use self::wallet::address::generation_address::SpendingKey;
use self::wallet::utxo_notification_pool::UtxoNotifier;
use self::wallet::wallet_state::WalletState;
use self::wallet::wallet_status::WalletStatus;
use super::blockchain::block::block_height::BlockHeight;
use super::blockchain::block::Block;
use super::blockchain::transaction::primitive_witness::{PrimitiveWitness, SaltedUtxos};
use super::blockchain::transaction::transaction_kernel::TransactionKernel;
use super::blockchain::transaction::utxo::{LockScript, Utxo};
use super::blockchain::transaction::validity::TransactionValidationLogic;
use super::blockchain::transaction::PublicAnnouncement;
use super::blockchain::transaction::Transaction;
use super::blockchain::type_scripts::native_currency::NativeCurrency;
use super::blockchain::type_scripts::neptune_coins::NeptuneCoins;
use super::blockchain::type_scripts::time_lock::TimeLock;
use super::blockchain::type_scripts::TypeScript;
use super::consensus::tasm::program::ConsensusProgram;
use super::consensus::timestamp::Timestamp;
use crate::config_models::cli_args;
use crate::locks::tokio as sync_tokio;
use crate::models::peer::HandshakeData;
use crate::models::state::wallet::monitored_utxo::MonitoredUtxo;
use crate::models::state::wallet::utxo_notification_pool::ExpectedUtxo;
use crate::time_fn_call_async;
use crate::util_types::mutator_set::addition_record::AdditionRecord;
use crate::util_types::mutator_set::ms_membership_proof::MsMembershipProof;
use crate::util_types::mutator_set::removal_record::RemovalRecord;

use crate::{Hash, VERSION};

pub mod archival_state;
pub mod blockchain_state;
pub mod light_state;
pub mod mempool;
pub mod networking_state;
pub mod shared;
pub mod wallet;

/// `GlobalStateLock` holds a [`tokio::AtomicRw`](crate::locks::tokio::AtomicRw)
/// ([`RwLock`](std::sync::RwLock)) over [`GlobalState`].
///
/// Conceptually** all reads and writes of application state
/// require acquiring this lock.
///
/// Having a single lock is useful for a few reasons:
///  1. Enables write serialization over all application state.
///     (blockchain, mempool, wallet, global flags)
///  2. Readers see a consistent view of data.
///  3. makes it easy to reason about locking.
///  4. simplifies the codebase.
///
/// The primary drawback is that long write operations can
/// block readers.  As such, every effort should be made to keep
/// write operations as short as possible, though
/// correctness/atomicity have first priority.
///
/// Using an `RwLock` is beneficial for concurrency vs using a `Mutex`.
/// Readers do not block eachother.  Only a writer blocks readers.
/// See [`RwLock`](std::sync::RwLock) docs for details.
///
/// ** unless some type uses interior mutability.  We have made
/// efforts to eradicate interior mutability in this crate.
///
/// Usage conventions:
///
/// ```text
///
/// // property naming:
/// struct Foo {
///     global_state_lock: GlobalStateLock
/// }
///
/// // read guard naming:
/// let global_state = foo.global_state_lock.lock_guard().await;
///
/// // write guard naming:
/// let global_state_mut = foo.global_state_lock.lock_guard_mut().await;
/// ```
///
/// These conventions make it easy to distinguish read access from write
/// access when reading and reviewing code.
///
/// When using a read-guard or write-guard, always drop it as soon as possible.
/// Failure to do so can result in poor concurrency or deadlock.
///
/// Deadlocks are generally not hard to track down.  Lock events are traced.
/// The app log records each `TryAcquire`, `Acquire` and `Release` event
/// when run with `RUST_LOG='info,neptune_core=trace'`.
///
/// If a deadlock has occurred, the log will end with a `TryAcquire` event
/// (read or write) and just scroll up to find the previous `Acquire` for
/// write event to see which thread is holding the lock.
#[derive(Debug, Clone)]
pub struct GlobalStateLock {
    global_state_lock: sync_tokio::AtomicRw<GlobalState>,

    /// The `cli_args::Args` are read-only and accessible by all threads.
    cli: cli_args::Args,
}

impl GlobalStateLock {
    pub fn new(
        wallet_state: WalletState,
        chain: BlockchainState,
        net: NetworkingState,
        cli: cli_args::Args,
        mempool: Mempool,
        mining: bool,
    ) -> Self {
        let global_state = GlobalState::new(wallet_state, chain, net, cli.clone(), mempool, mining);
        let global_state_lock = sync_tokio::AtomicRw::from((
            global_state,
            Some("GlobalState"),
            Some(crate::LOG_TOKIO_LOCK_EVENT_CB),
        ));

        Self {
            global_state_lock,
            cli,
        }
    }

    // check if mining
    pub async fn mining(&self) -> bool {
        self.lock(|s| s.mining).await
    }

    // enable or disable mining
    pub async fn set_mining(&self, mining: bool) {
        self.lock_mut(|s| s.mining = mining).await
    }

    // flush databases (persist to disk)
    pub async fn flush_databases(&self) -> Result<()> {
        self.lock_guard_mut().await.flush_databases().await
    }

    /// store a coinbase (self-mined) block
    pub async fn store_coinbase_block(
        &self,
        new_block: Block,
        coinbase_utxo_info: ExpectedUtxo,
    ) -> Result<()> {
        self.lock_guard_mut()
            .await
            .store_coinbase_block(new_block, coinbase_utxo_info)
            .await
    }

    /// store a block (non coinbase)
    pub async fn store_block(&self, new_block: Block) -> Result<()> {
        self.lock_guard_mut().await.store_block(new_block).await
    }

    /// resync membership proofs
    pub async fn resync_membership_proofs(&self) -> Result<()> {
        self.lock_guard_mut().await.resync_membership_proofs().await
    }

    pub async fn prune_abandoned_monitored_utxos(
        &self,
        block_depth_threshhold: usize,
    ) -> Result<usize> {
        self.lock_guard_mut()
            .await
            .prune_abandoned_monitored_utxos(block_depth_threshhold)
            .await
    }

    #[inline]
    pub fn cli(&self) -> &cli_args::Args {
        &self.cli
    }

    // Only for tests to simulate different CLI params.
    #[cfg(test)]
    pub async fn set_cli(&mut self, cli: cli_args::Args) {
        self.lock_guard_mut().await.cli = cli.clone();
        self.cli = cli;
    }
}

impl Deref for GlobalStateLock {
    type Target = sync_tokio::AtomicRw<GlobalState>;

    fn deref(&self) -> &Self::Target {
        &self.global_state_lock
    }
}

impl DerefMut for GlobalStateLock {
    fn deref_mut(&mut self) -> &mut Self::Target {
        &mut self.global_state_lock
    }
}

/// `GlobalState` handles all state of a Neptune node that is shared across its threads.
///
/// Some fields are only written to by certain threads.
#[derive(Debug)]
pub struct GlobalState {
    /// The `WalletState` may be updated by the main thread and the RPC server.
    pub wallet_state: WalletState,

    /// The `BlockchainState` may only be updated by the main thread.
    pub chain: BlockchainState,

    /// The `NetworkingState` may be updated by both the main thread and peer threads.
    pub net: NetworkingState,

    /// The `cli_args::Args` are read-only and accessible by all threads.
    cli: cli_args::Args,

    /// The `Mempool` may only be updated by the main thread.
    pub mempool: Mempool,

    // Only the mining thread should write to this, anyone can read.
    pub mining: bool,
}

#[derive(Debug, Clone)]
pub struct UtxoReceiverData {
    pub utxo: Utxo,
    pub sender_randomness: Digest,
    pub receiver_privacy_digest: Digest,
    pub public_announcement: PublicAnnouncement,
}

impl GlobalState {
    pub fn new(
        wallet_state: WalletState,
        chain: BlockchainState,
        net: NetworkingState,
        cli: cli_args::Args,
        mempool: Mempool,
        mining: bool,
    ) -> Self {
        Self {
            wallet_state,
            chain,
            net,
            cli,
            mempool,
            mining,
        }
    }

    pub async fn get_wallet_status_for_tip(&self) -> WalletStatus {
        let tip_digest = self.chain.light_state().hash();
        self.wallet_state
            .get_wallet_status_from_lock(tip_digest)
            .await
    }

    pub async fn get_latest_balance_height(&self) -> Option<BlockHeight> {
        let (height, time_secs) =
            time_fn_call_async(self.get_latest_balance_height_internal()).await;

        debug!("call to get_latest_balance_height() took {time_secs} seconds");

        height
    }

    /// Retrieve block height of last change to wallet balance.
    ///
    /// note: this fn could be implemented as:
    ///   1. get_balance_history()
    ///   2. sort by height
    ///   3. return height of last entry.
    ///
    /// this implementation is a bit more efficient as it avoids
    ///   the sort and some minor work looking up amount and confirmation
    ///   height of each utxo.
    ///
    /// Presently this is o(n) with the number of monitored utxos.
    /// if storage could keep track of latest spend utxo for the active
    /// tip, then this could be o(1).
    async fn get_latest_balance_height_internal(&self) -> Option<BlockHeight> {
        let current_tip_digest = self.chain.light_state().hash();
        let monitored_utxos = self.wallet_state.wallet_db.monitored_utxos();

        if monitored_utxos.is_empty().await {
            return None;
        }

        let mut max_spent_in_block: Option<BlockHeight> = None;
        let mut max_confirmed_in_block: Option<BlockHeight> = None;

        // monitored_utxos are ordered by confirmed_in_block ascending.
        // To efficiently find max(confirmed_in_block) we can start at the end
        // and work backward until we find the first utxo with a valid
        // membership proof for current tip.
        //
        // We then continue working backward through all entries to
        // determine max(spent_in_block)

        // note: Stream trait does not have a way to reverse, so instead
        // of stream_values() we use stream_many_values() and supply
        // an iterator of indexes that are already reversed.

        let stream = monitored_utxos
            .stream_many_values((0..monitored_utxos.len().await).rev())
            .await;
        pin_mut!(stream); // needed for iteration

        while let Some(mutxo) = stream.next().await {
            if max_confirmed_in_block.is_none() {
                if let Some((.., confirmed_in_block)) = mutxo.confirmed_in_block {
                    if mutxo
                        .get_membership_proof_for_block(current_tip_digest)
                        .is_some()
                    {
                        max_confirmed_in_block = Some(confirmed_in_block);
                    }
                }
            }

            if let Some((.., spent_in_block)) = mutxo.spent_in_block {
                if mutxo
                    .get_membership_proof_for_block(current_tip_digest)
                    .is_some()
                    && (max_spent_in_block.is_none()
                        || max_spent_in_block.is_some_and(|x| x < spent_in_block))
                {
                    max_spent_in_block = Some(spent_in_block);
                }
            }
        }

        max(max_confirmed_in_block, max_spent_in_block)
    }

    /// Retrieve wallet balance history
    pub async fn get_balance_history(&self) -> Vec<(Digest, Timestamp, BlockHeight, NeptuneCoins)> {
        let current_tip_digest = self.chain.light_state().hash();

        let monitored_utxos = self.wallet_state.wallet_db.monitored_utxos();

        // let num_monitored_utxos = monitored_utxos.len();
        let mut history = vec![];

        let stream = monitored_utxos.stream_values().await;
        pin_mut!(stream); // needed for iteration
        while let Some(monitored_utxo) = stream.next().await {
            if monitored_utxo
                .get_membership_proof_for_block(current_tip_digest)
                .is_none()
            {
                continue;
            }

            if let Some((confirming_block, confirmation_timestamp, confirmation_height)) =
                monitored_utxo.confirmed_in_block
            {
                let amount = monitored_utxo.utxo.get_native_currency_amount();
                history.push((
                    confirming_block,
                    confirmation_timestamp,
                    confirmation_height,
                    amount,
                ));
                if let Some((spending_block, spending_timestamp, spending_height)) =
                    monitored_utxo.spent_in_block
                {
                    history.push((spending_block, spending_timestamp, spending_height, -amount));
                }
            }
        }
        history
    }

    /// Given the desired outputs, assemble UTXOs that are both spendable
    /// (*i.e.*, synced and never or no longer timelocked) and that sum to
    /// enough funds.
    pub async fn assemble_inputs_for_transaction(
        &mut self,
        total_spend: NeptuneCoins,
        timestamp: Timestamp,
    ) -> Result<Vec<(Utxo, LockScript, MsMembershipProof)>> {
        // Get the block tip as the transaction is made relative to it
        let block_tip = self.chain.light_state();

        // collect spendable inputs
        let spendable_utxos_and_mps: Vec<(Utxo, LockScript, MsMembershipProof)> = self
            .wallet_state
            .allocate_sufficient_input_funds_from_lock(total_spend, block_tip.hash(), timestamp)
            .await?;

        Ok(spendable_utxos_and_mps)
    }

    /// Given a list of spendable UTXOs, generate the corresponding removal
    /// recods relative to the current mutator set accumulator.
    pub fn generate_removal_records(
        spendable_utxos_and_mps: &[(Utxo, LockScript, MsMembershipProof)],
        mutator_set_accumulator: &MutatorSetAccumulator,
    ) -> Vec<RemovalRecord> {
        let mut inputs: Vec<RemovalRecord> = vec![];
        for (spendable_utxo, _lock_script, mp) in spendable_utxos_and_mps.iter() {
            let removal_record = mutator_set_accumulator.drop(Hash::hash(spendable_utxo), mp);
            inputs.push(removal_record);
        }
        inputs
    }

    /// Given a list of UTXOs with receiver data, generate the corresponding
    /// addition records.
    pub fn generate_addition_records(receiver_data: &[UtxoReceiverData]) -> Vec<AdditionRecord> {
        receiver_data
            .iter()
            .map(|rd| {
                commit(
                    Hash::hash(&rd.utxo),
                    rd.sender_randomness,
                    rd.receiver_privacy_digest,
                )
            })
            .collect_vec()
    }

    /// Generate a change UTXO and transaction output to ensure that the difference
    /// in input amount and output amount goes back to us. Also, make sure to expect
    /// the UTXO so that we can synchronize it after it is confirmed.
    pub async fn add_change(&mut self, change_amount: NeptuneCoins) -> (AdditionRecord, Utxo) {
        // generate utxo
        let own_spending_key_for_change = self
            .wallet_state
            .wallet_secret
            .nth_generation_spending_key(0);
        let own_receiving_address = own_spending_key_for_change.to_address();
        let lock_script = own_receiving_address.lock_script();
        let lock_script_hash = lock_script.hash();
        let change_utxo = Utxo {
            coins: change_amount.to_native_coins(),
            lock_script_hash,
        };

        // generate addition record
        let receiver_digest = own_receiving_address.privacy_digest;
        let change_sender_randomness = self.wallet_state.wallet_secret.generate_sender_randomness(
            self.chain.light_state().kernel.header.height,
            receiver_digest,
        );
        let change_addition_record = commit(
            Hash::hash(&change_utxo),
            change_sender_randomness,
            receiver_digest,
        );

        // Add change UTXO to pool of expected incoming UTXOs
        let receiver_preimage = own_spending_key_for_change.privacy_preimage;
        let _change_addition_record = self
            .wallet_state
            .expected_utxos
            .add_expected_utxo(
                change_utxo.clone(),
                change_sender_randomness,
                receiver_preimage,
                UtxoNotifier::Myself,
            )
            .expect("Adding change UTXO to UTXO notification pool must succeed");

        (change_addition_record, change_utxo)
    }

    /// Generate a primitive witness for a transaction from various disparate witness data.
    pub fn generate_primitive_witness(
        spending_key: SpendingKey,
        spendable_utxos_and_mps: &[(Utxo, LockScript, MsMembershipProof)],
        output_utxos: &[Utxo],
        transaction_kernel: &TransactionKernel,
        mutator_set_accumulator: MutatorSetAccumulator,
    ) -> PrimitiveWitness {
        let type_scripts = [NativeCurrency.program(), TimeLock.program()]
            .map(TypeScript::new)
            .to_vec();
        let input_utxos = spendable_utxos_and_mps
            .iter()
            .map(|(utxo, _lock_script, _mp)| utxo.clone())
            .collect_vec();
        let input_lock_scripts = spendable_utxos_and_mps
            .iter()
            .map(|(_utxo, lock_script, _mp)| lock_script.to_owned())
            .collect_vec();
        let input_membership_proofs = spendable_utxos_and_mps
            .iter()
            .map(|(_utxo, _lock_script, mp)| mp)
            .cloned()
            .collect_vec();

        let secret_input = spending_key.unlock_key.encode();

        PrimitiveWitness {
            input_utxos: SaltedUtxos::new(input_utxos),
            input_lock_scripts,
            type_scripts,
            lock_script_witnesses: vec![secret_input; spendable_utxos_and_mps.len()],
            input_membership_proofs,
            output_utxos: SaltedUtxos::new(output_utxos.to_vec()),
            mutator_set_accumulator,
            kernel: transaction_kernel.clone(),
        }
    }

    /// Create a transaction that sends coins to the given
    /// `recipient_utxos` from some selection of owned UTXOs.
    /// A change UTXO will be added if needed; the caller
    /// does not need to supply this. The caller must supply
    /// the fee that they are willing to spend to have this
    /// transaction mined.
    ///
    /// Returns the transaction and a vector containing the sender
    /// randomness for each output UTXO.
    pub async fn create_transaction(
        &mut self,
        receiver_data: Vec<UtxoReceiverData>,
        fee: NeptuneCoins,
        timestamp: Timestamp,
    ) -> Result<Transaction> {
        // UTXO data: inputs, outputs, and supporting witness data
        let (inputs, spendable_utxos_and_mps, outputs, output_utxos) = self
            .generate_utxo_data_for_transaction(&receiver_data, fee, timestamp)
            .await?;

        // other data
        let public_announcements = receiver_data
            .iter()
            .map(|x| x.public_announcement.clone())
            .collect_vec();
        let mutator_set_accumulator = self
            .chain
            .light_state()
            .kernel
            .body
            .mutator_set_accumulator
            .clone();
        let privacy = self.cli().privacy;

        // TODO: The spending key can be different for each UTXO, and therefore must be supplied by `spendable_utxos_and_mps`.
        let spending_key = self
            .wallet_state
            .wallet_secret
            .nth_generation_spending_key(0);

        // assemble transaction object
        Ok(Self::create_transaction_from_data(
            spending_key,
            inputs,
            spendable_utxos_and_mps,
            outputs,
            output_utxos,
            fee,
            public_announcements,
            timestamp,
            mutator_set_accumulator,
            privacy,
        ))
    }

    /// Given a list of UTXOs with receiver data, assemble owned and synced and spendable
    /// UTXOs that unlock enough funds, add (and track) a change UTXO if necessary, and
    /// and produce a list of removal records, input UTXOs (with lock scripts and
    /// membership proofs), addition records, and output UTXOs.
    async fn generate_utxo_data_for_transaction(
        &mut self,
        receiver_data: &[UtxoReceiverData],
        fee: NeptuneCoins,
        timestamp: Timestamp,
    ) -> Result<(
        Vec<RemovalRecord>,
        Vec<(Utxo, LockScript, MsMembershipProof)>,
        Vec<AdditionRecord>,
        Vec<Utxo>,
    )> {
        // total amount to be spent -- determines how many and which UTXOs to use
        let total_spend: NeptuneCoins = receiver_data
            .iter()
            .map(|x| x.utxo.get_native_currency_amount())
            .sum::<NeptuneCoins>()
            + fee;

        // collect enough spendable UTXOs
        let spendable_utxos_and_mps = self
            .assemble_inputs_for_transaction(total_spend, timestamp)
            .await?;
        let input_amount = spendable_utxos_and_mps
            .iter()
            .map(|(utxo, _lock_script, _mp)| utxo.get_native_currency_amount())
            .sum::<NeptuneCoins>();

        // sanity check: do we even have enough funds?
        if total_spend > input_amount {
            bail!("Not enough available funds.");
        }

        // create removal records (inputs)
        let inputs = Self::generate_removal_records(
            &spendable_utxos_and_mps,
            &self.chain.light_state().kernel.body.mutator_set_accumulator,
        );

        // create addition records (outputs)
        let mut outputs = Self::generate_addition_records(receiver_data);
        let mut output_utxos = receiver_data.iter().map(|rd| rd.utxo.clone()).collect_vec();

        // keep track of change (if any)
        if total_spend < input_amount {
            let change_amount = input_amount.checked_sub(&total_spend).unwrap();
            let (change_addition_record, change_utxo) = self.add_change(change_amount).await;
            outputs.push(change_addition_record);
            output_utxos.push(change_utxo.clone());
        }

        Ok((inputs, spendable_utxos_and_mps, outputs, output_utxos))
    }

    /// Assembles a transaction kernel and supporting witness or proof(s) from
    /// the given transaction data.
    #[allow(clippy::too_many_arguments)]
    fn create_transaction_from_data(
        spending_key: SpendingKey,
        inputs: Vec<RemovalRecord>,
        spendable_utxos_and_mps: Vec<(Utxo, LockScript, MsMembershipProof)>,
        outputs: Vec<AdditionRecord>,
        output_utxos: Vec<Utxo>,
        fee: NeptuneCoins,
        public_announcements: Vec<PublicAnnouncement>,
        timestamp: Timestamp,
        mutator_set_accumulator: MutatorSetAccumulator,
        _privacy: bool,
    ) -> Transaction {
        // complete transaction kernel
        let kernel = TransactionKernel {
            inputs,
            outputs,
            public_announcements: public_announcements.clone(),
            fee,
            timestamp,
            coinbase: None,
            mutator_set_hash: mutator_set_accumulator.hash(),
        };

        // populate witness
        let primitive_witness = Self::generate_primitive_witness(
            spending_key,
            &spendable_utxos_and_mps,
            &output_utxos,
            &kernel,
            mutator_set_accumulator,
        );

        // Convert the validity tree into a single proof.
        // Down the line we want to support proving only the lock scripts, or only
        // the lock scripts and removal records integrity, but nothing else.
        // That's a concern for later though.
        let mut transaction_validity_logic = TransactionValidationLogic::from(primitive_witness);
        transaction_validity_logic.vast.prove();
        transaction_validity_logic.maybe_primitive_witness = None;
        Transaction {
            kernel,
            witness: transaction_validity_logic,
        }
    }

    pub async fn get_own_handshakedata(&self) -> HandshakeData {
        HandshakeData {
            tip_header: self.chain.light_state().header().clone(),
            // TODO: Should be `None` if incoming connections are not accepted
            listen_port: Some(self.cli().peer_port),
            network: self.cli().network,
            instance_id: self.net.instance_id,
            version: VERSION.to_string(),
            // For now, all nodes are archival nodes
            is_archival_node: self.chain.is_archival_node(),
        }
    }

    /// In case the wallet database is corrupted or deleted, this method will restore
    /// monitored UTXO data structures from recovery data. This method should only be
    /// called on startup, not while the program is running, since it will only restore
    /// a wallet state, if the monitored UTXOs have been deleted. Not merely if they
    /// are not synced with a valid mutator set membership proof. And this corruption
    /// can only happen if the wallet database is deleted or corrupted.
    pub(crate) async fn restore_monitored_utxos_from_recovery_data(&mut self) -> Result<()> {
        let tip_hash = self.chain.light_state().hash();
        let ams_ref = &self.chain.archival_state().archival_mutator_set;

        assert_eq!(
            tip_hash,
            ams_ref.get_sync_label().await,
            "Archival mutator set must be synced to tip for successful MUTXO recovery"
        );

        // Fetch all incoming UTXOs from recovery data
        let incoming_utxos = self.wallet_state.read_utxo_ms_recovery_data().await?;
        let incoming_utxo_count = incoming_utxos.len();
        info!("Checking {} incoming UTXOs", incoming_utxo_count);

        // Loop over all `incoming_utxos` and check if they have a corresponding
        // monitored UTXO in the database. All monitored UTXOs are fetched outside
        // of the loop to avoid DB access/IO inside the loop.
        let mut recovery_data_for_missing_mutxos = vec![];

        {
            let stream = self
                .wallet_state
                .wallet_db
                .monitored_utxos()
                .stream_values()
                .await;
            pin_mut!(stream); // needed for iteration

            '_outer: for incoming_utxo in incoming_utxos.into_iter() {
                'inner: while let Some(monitored_utxo) = stream.next().await {
                    if monitored_utxo.utxo == incoming_utxo.utxo {
                        let msmp_res = monitored_utxo.get_latest_membership_proof_entry();
                        let msmp = match msmp_res {
                            Some((_blockh_hash, msmp_val)) => msmp_val,
                            None => continue 'inner,
                        };

                        // If UTXO matches, then check if the AOCL index is also a match.
                        // If it is, then the UTXO is already in the wallet database.
                        if msmp.auth_path_aocl.leaf_index == incoming_utxo.aocl_index {
                            continue '_outer;
                        }
                    }
                }

                // If no match is found, add the UTXO to the list of missing UTXOs
                recovery_data_for_missing_mutxos.push(incoming_utxo);
            }
        }

        if recovery_data_for_missing_mutxos.is_empty() {
            info!(
                "No missing monitored UTXOs found in wallet database. Wallet database looks good."
            );
            return Ok(());
        }

        // For all recovery data where we did not find a matching monitored UTXO,
        // recover the MS membership proof, and insert a new monitored UTXO into the
        // wallet database.
        info!(
            "Attempting to restore {} missing monitored UTXOs to wallet database",
            recovery_data_for_missing_mutxos.len()
        );
        let current_aocl_leaf_count = ams_ref.ams().aocl.count_leaves().await;
        let mut restored_mutxos = 0;
        for incoming_utxo in recovery_data_for_missing_mutxos {
            // If the referenced UTXO is in the future from our tip, do not attempt to recover it. Instead: warn the user of this.
            if current_aocl_leaf_count <= incoming_utxo.aocl_index {
                warn!("Cannot restore UTXO with AOCL index {} because it is in the future from our tip. Current AOCL leaf count is {current_aocl_leaf_count}. Maybe this UTXO can be recovered once more blocks are downloaded from peers?", incoming_utxo.aocl_index);
                continue;
            }
            let ms_item = Hash::hash(&incoming_utxo.utxo);
            let restored_msmp_res = ams_ref
                .ams()
                .restore_membership_proof(
                    ms_item,
                    incoming_utxo.sender_randomness,
                    incoming_utxo.receiver_preimage,
                    incoming_utxo.aocl_index,
                )
                .await;
            let restored_msmp = match restored_msmp_res {
                Ok(msmp) => {
                    // Verify that the restored MSMP is valid
                    if !ams_ref.ams().verify(ms_item, &msmp).await {
                        warn!("Restored MSMP is invalid. Skipping restoration of UTXO with AOCL index {}. Maybe this UTXO is on an abandoned chain?", incoming_utxo.aocl_index);
                        continue;
                    }

                    msmp
                }
                Err(err) => bail!("Could not restore MS membership proof. Got: {err}"),
            };

            let mut restored_mutxo =
                MonitoredUtxo::new(incoming_utxo.utxo, self.wallet_state.number_of_mps_per_utxo);
            restored_mutxo.add_membership_proof_for_tip(tip_hash, restored_msmp);

            self.wallet_state
                .wallet_db
                .monitored_utxos_mut()
                .push(restored_mutxo)
                .await;
            restored_mutxos += 1;
        }

        self.wallet_state.wallet_db.persist().await;
        info!("Successfully restored {restored_mutxos} monitored UTXOs to wallet database");

        Ok(())
    }

    ///  Locking:
    ///   * acquires `monitored_utxos_lock` for write
    pub async fn resync_membership_proofs_from_stored_blocks(
        &mut self,
        tip_hash: Digest,
    ) -> Result<()> {
        // loop over all monitored utxos
        let monitored_utxos = self.wallet_state.wallet_db.monitored_utxos_mut();

        'outer: for i in 0..monitored_utxos.len().await {
            let i = i as Index;
            let monitored_utxo = monitored_utxos.get(i).await;

            // Ignore those MUTXOs that were marked as abandoned
            if monitored_utxo.abandoned_at.is_some() {
                continue;
            }

            // ignore synced ones
            if monitored_utxo.is_synced_to(tip_hash) {
                continue;
            }

            debug!(
                "Resyncing monitored UTXO number {}, with hash {}",
                i,
                Hash::hash(&monitored_utxo.utxo)
            );

            // If the UTXO was not confirmed yet, there is no
            // point in synchronizing its membership proof.
            let (confirming_block_digest, confirming_block_height) =
                match monitored_utxo.confirmed_in_block {
                    Some((confirmed_block_hash, _timestamp, block_height)) => {
                        (confirmed_block_hash, block_height)
                    }
                    None => {
                        continue;
                    }
                };

            // try latest (block hash, membership proof) entry
            let (block_hash, mut membership_proof) = monitored_utxo
                .get_latest_membership_proof_entry()
                .expect("Database not in consistent state. Monitored UTXO must have at least one membership proof.");

            // request path-to-tip
            let (backwards, _luca, forwards) = self
                .chain
                .archival_state()
                .find_path(block_hash, tip_hash)
                .await;

            // after this point, we may be modifying it.
            let mut monitored_utxo = monitored_utxo.clone();

            // walk backwards, reverting
            for revert_block_hash in backwards.into_iter() {
                // Was the UTXO confirmed in this block? If so, there
                // is nothing we can do except orphan the UTXO: that
                // is, leave it without a synced membership proof.
                // Whenever current owned UTXOs are queried, one
                // should take care to filter for UTXOs that have a
                // membership proof synced to the current block tip.
                if confirming_block_digest == revert_block_hash {
                    warn!(
                        "Could not recover MSMP as transaction appears to be on an abandoned chain"
                    );
                    break 'outer;
                }

                let revert_block = self
                    .chain
                    .archival_state()
                    .get_block(revert_block_hash)
                    .await?
                    .unwrap();
                let maybe_revert_block_predecessor = self
                    .chain
                    .archival_state()
                    .get_block(revert_block.kernel.header.prev_block_digest)
                    .await?;
                let previous_mutator_set = match maybe_revert_block_predecessor {
                    Some(block) => block.kernel.body.mutator_set_accumulator,
                    None => MutatorSetAccumulator::default(),
                };

                debug!("MUTXO confirmed at height {confirming_block_height}, reverting for height {} on abandoned chain", revert_block.kernel.header.height);

                // revert removals
                let removal_records = revert_block.kernel.body.transaction.kernel.inputs.clone();
                for removal_record in removal_records.iter().rev() {
                    // membership_proof.revert_update_from_removal(&removal);
                    membership_proof
                        .revert_update_from_remove(removal_record)
                        .expect("Could not revert membership proof from removal record.");
                }

                // revert additions
                membership_proof.revert_update_from_batch_addition(&previous_mutator_set);

                // unset spent_in_block field if the UTXO was spent in this block
                if let Some((spent_block_hash, _, _)) = monitored_utxo.spent_in_block {
                    if spent_block_hash == revert_block_hash {
                        monitored_utxo.spent_in_block = None;
                    }
                }

                // assert valid (if unspent)
                assert!(monitored_utxo.spent_in_block.is_some() || previous_mutator_set
                    .verify(Hash::hash(&monitored_utxo.utxo), &membership_proof), "Failed to verify monitored UTXO {monitored_utxo:?}\n against previous MSA in block {revert_block:?}");
            }

            // walk forwards, applying
            for apply_block_hash in forwards.into_iter() {
                // Was the UTXO confirmed in this block?
                // This can occur in some edge cases of forward-only
                // resynchronization. In this case, assume the
                // membership proof is already synced to this block.
                if confirming_block_digest == apply_block_hash {
                    continue;
                }

                let apply_block = self
                    .chain
                    .archival_state()
                    .get_block(apply_block_hash)
                    .await?
                    .unwrap();
                let maybe_apply_block_predecessor = self
                    .chain
                    .archival_state()
                    .get_block(apply_block.kernel.header.prev_block_digest)
                    .await?;
                let mut block_msa = match maybe_apply_block_predecessor {
                    Some(block) => block.kernel.body.mutator_set_accumulator,
                    None => MutatorSetAccumulator::default(),
                };
                let addition_records = apply_block.kernel.body.transaction.kernel.outputs;
                let removal_records = apply_block.kernel.body.transaction.kernel.inputs;

                // apply additions
                for addition_record in addition_records.iter() {
                    membership_proof
                        .update_from_addition(
                            Hash::hash(&monitored_utxo.utxo),
                            &block_msa,
                            addition_record,
                        )
                        .expect("Could not update membership proof with addition record.");
                    block_msa.add(addition_record);
                }

                // apply removals
                for removal_record in removal_records.iter() {
                    membership_proof
                        .update_from_remove(removal_record)
                        .expect("Could not update membership proof from removal record.");
                    block_msa.remove(removal_record);
                }

                assert_eq!(block_msa, apply_block.kernel.body.mutator_set_accumulator);
            }

            // store updated membership proof
            monitored_utxo.add_membership_proof_for_tip(tip_hash, membership_proof);

            // update storage.
            monitored_utxos.set(i, monitored_utxo).await
        }

        // Update sync label and persist
        self.wallet_state.wallet_db.set_sync_label(tip_hash).await;
        self.wallet_state.wallet_db.persist().await;

        Ok(())
    }

    /// Delete from the database all monitored UTXOs from abandoned chains with a depth deeper than
    /// `block_depth_threshhold`. Use `prune_mutxos_of_unknown_depth = true` to remove MUTXOs from
    /// abandoned chains of unknown depth.
    /// Returns the number of monitored UTXOs removed from the database.
    ///
    /// Locking:
    ///  * acquires `monitored_utxos` lock for write
    pub async fn prune_abandoned_monitored_utxos<'a>(
        &mut self,
        block_depth_threshhold: usize,
    ) -> Result<usize> {
        const MIN_BLOCK_DEPTH_FOR_MUTXO_PRUNING: usize = 10;
        if block_depth_threshhold < MIN_BLOCK_DEPTH_FOR_MUTXO_PRUNING {
            bail!(
                "
                Cannot prune monitored UTXOs with a depth threshold less than
                {MIN_BLOCK_DEPTH_FOR_MUTXO_PRUNING}. Got threshold {block_depth_threshhold}"
            )
        }

        let current_tip_header = self.chain.light_state().header();
        let current_tip_digest = self.chain.light_state().kernel.mast_hash();

        let current_tip_info: (Digest, Timestamp, BlockHeight) = (
            current_tip_digest,
            current_tip_header.timestamp,
            current_tip_header.height,
        );

        let monitored_utxos = self.wallet_state.wallet_db.monitored_utxos_mut();
        let mut removed_count = 0;

        // Find monitored_utxo for updating
        for i in 0..monitored_utxos.len().await {
            let mut mutxo = monitored_utxos.get(i).await;

            // 1. Spent MUTXOs are not marked as abandoned, as there's no reason to maintain them
            //    once the spending block is buried sufficiently deep
            // 2. If synced to current tip, there is nothing more to do with this MUTXO
            // 3. If already marked as abandoned, we don't do that again
            if mutxo.spent_in_block.is_some()
                || mutxo.is_synced_to(current_tip_info.0)
                || mutxo.abandoned_at.is_some()
            {
                continue;
            }

            // MUTXO is neither spent nor synced. Mark as abandoned
            // if it was confirmed in block that is now abandoned,
            // and if that block is older than threshold.
            if let Some((_, _, block_height_confirmed)) = mutxo.confirmed_in_block {
                let depth = current_tip_header.height - block_height_confirmed + 1;

                let abandoned = depth >= block_depth_threshhold as i128
                    && mutxo
                        .was_abandoned(current_tip_digest, self.chain.archival_state())
                        .await;

                if abandoned {
                    mutxo.abandoned_at = Some(current_tip_info);
                    monitored_utxos.set(i, mutxo).await;
                    removed_count += 1;
                }
            }
        }

        Ok(removed_count)
    }

    pub async fn flush_databases(&mut self) -> Result<()> {
        // flush wallet databases
        self.wallet_state.wallet_db.persist().await;

        // flush block_index database
        self.chain.archival_state_mut().block_index_db.flush().await;

        // persist archival_mutator_set, with sync label
        let hash = self.chain.archival_state().get_latest_block().await.hash();
        self.chain
            .archival_state_mut()
            .archival_mutator_set
            .set_sync_label(hash)
            .await;

        self.chain
            .archival_state_mut()
            .archival_mutator_set
            .persist()
            .await;

        // flush peer_standings
        self.net.peer_databases.peer_standings.flush().await;

        debug!("Flushed all databases");

        Ok(())
    }

    /// store a block (non-coinbase)
    pub async fn store_block(&mut self, new_block: Block) -> Result<()> {
        self.store_block_internal(new_block, None).await
    }

    /// store a coinbase (self-mined) block
    pub async fn store_coinbase_block(
        &mut self,
        new_block: Block,
        coinbase_utxo_info: ExpectedUtxo,
    ) -> Result<()> {
        self.store_block_internal(new_block, Some(coinbase_utxo_info))
            .await
    }

    async fn store_block_internal(
        &mut self,
        new_block: Block,
        coinbase_utxo_info: Option<ExpectedUtxo>,
    ) -> Result<()> {
        // note: we make this fn internal so we can log its duration and ensure it will
        // never be called directly by another fn, without the timings.

        async fn store_block_internal_worker(
            myself: &mut GlobalState,
            new_block: Block,
            coinbase_utxo_info: Option<ExpectedUtxo>,
        ) -> Result<()> {
            // get proof_of_work_family for tip
            let tip_proof_of_work_family = myself
                .chain
                .light_state()
                .kernel
                .header
                .proof_of_work_family;
            let previous_mutator_set_accumulator = myself
                .chain
                .light_state()
                .kernel
                .body
                .mutator_set_accumulator
                .clone();

            // Apply the updates
            myself
                .chain
                .archival_state_mut()
                .write_block(&new_block, Some(tip_proof_of_work_family))
                .await?;

            // update the mutator set with the UTXOs from this block
            myself
                .chain
                .archival_state_mut()
                .update_mutator_set(&new_block)
                .await
                .expect("Updating mutator set must succeed");

            if let Some(coinbase_info) = coinbase_utxo_info {
                // Notify wallet to expect the coinbase UTXO, as we mined this block
                myself
                    .wallet_state
                    .expected_utxos
                    .add_expected_utxo(
                        coinbase_info.utxo,
                        coinbase_info.sender_randomness,
                        coinbase_info.receiver_preimage,
                        UtxoNotifier::OwnMiner,
                    )
                    .expect("UTXO notification from miner must be accepted");
            }

            // update wallet state with relevant UTXOs from this block
            myself
                .wallet_state
                .update_wallet_state_with_new_block(&previous_mutator_set_accumulator, &new_block)
                .await?;

            // Update mempool with UTXOs from this block. This is done by removing all transaction
            // that became invalid/was mined by this block.
            myself
                .mempool
                .update_with_block(previous_mutator_set_accumulator, &new_block)
                .await;

            myself.chain.light_state_mut().set_block(new_block);

            // Flush databases
            myself.flush_databases().await?;

            Ok(())
        }

        crate::macros::duration_async_info!(store_block_internal_worker(
            self,
            new_block,
            coinbase_utxo_info
        ))
    }

    /// resync membership proofs
    pub async fn resync_membership_proofs(&mut self) -> Result<()> {
        // Do not fix memberhip proofs if node is in sync mode, as we would otherwise
        // have to sync many times, instead of just *one* time once we have caught up.
        if self.net.syncing {
            debug!("Not syncing MS membership proofs because we are syncing");
            return Ok(());
        }

        // is it necessary?
        let current_tip_digest = self.chain.light_state().hash();
        if self.wallet_state.is_synced_to(current_tip_digest).await {
            debug!("Membership proof syncing not needed");
            return Ok(());
        }

        // do we have blocks?
        if self.chain.is_archival_node() {
            return self
                .resync_membership_proofs_from_stored_blocks(current_tip_digest)
                .await;
        }

        // request blocks from peers
        todo!("We don't yet support non-archival nodes");

        // Ok(())
    }

    #[inline]
    pub fn cli(&self) -> &cli_args::Args {
        &self.cli
    }
}

#[cfg(test)]
mod global_state_tests {
    use crate::{
        config_models::network::Network,
        models::{blockchain::block::Block, state::wallet::utxo_notification_pool::UtxoNotifier},
        tests::shared::{
            add_block, add_block_to_light_state, get_mock_global_state, get_mock_wallet_state,
            make_mock_block, make_mock_block_with_valid_pow,
        },
    };
    use num_traits::{One, Zero};
    use rand::{rngs::StdRng, thread_rng, Rng, SeedableRng};
    use tracing_test::traced_test;

    use super::{wallet::WalletSecret, *};

    async fn wallet_state_has_all_valid_mps_for(
        wallet_state: &WalletState,
        tip_block: &Block,
    ) -> bool {
        let monitored_utxos = wallet_state.wallet_db.monitored_utxos();
        for monitored_utxo in monitored_utxos.get_all().await.iter() {
            let current_mp = monitored_utxo.get_membership_proof_for_block(tip_block.hash());

            match current_mp {
                Some(mp) => {
                    if !tip_block
                        .kernel
                        .body
                        .mutator_set_accumulator
                        .verify(Hash::hash(&monitored_utxo.utxo), &mp)
                    {
                        return false;
                    }
                }
                None => return false,
            }
        }

        true
    }

    /// Similar to `GlobalState::create_transaction` but with a given timestamp,
    /// as opposed to now.
    pub(super) async fn create_transaction_with_timestamp(
        global_state_lock: &GlobalStateLock,
        receiver_data: &[UtxoReceiverData],
        fee: NeptuneCoins,
        timestamp: Timestamp,
    ) -> Result<Transaction> {
        // UTXO data: inputs, outputs, and supporting witness data
        let (inputs, spendable_utxos_and_mps, outputs, output_utxos) = global_state_lock
            .lock_guard_mut()
            .await
            .generate_utxo_data_for_transaction(receiver_data, fee, timestamp)
            .await?;

        // other data
        let public_announcements = receiver_data
            .iter()
            .map(|x| x.public_announcement.clone())
            .collect_vec();
        let mutator_set_accumulator = global_state_lock
            .lock_guard_mut()
            .await
            .chain
            .light_state()
            .kernel
            .body
            .mutator_set_accumulator
            .clone();
        let privacy = global_state_lock.cli().privacy;

        // TODO: The spending key can be different for each UTXO, and therefore must be supplied by `spendable_utxos_and_mps`.
        let spending_key = global_state_lock
            .lock_guard_mut()
            .await
            .wallet_state
            .wallet_secret
            .nth_generation_spending_key(0);

        // assemble transaction object
        Ok(GlobalState::create_transaction_from_data(
            spending_key,
            inputs,
            spendable_utxos_and_mps,
            outputs,
            output_utxos,
            fee,
            public_announcements,
            timestamp,
            mutator_set_accumulator,
            privacy,
        ))
    }

    #[traced_test]
    #[tokio::test]
    async fn premine_recipient_cannot_spend_premine_before_and_can_after_release_date() {
        let network = Network::RegTest;
        let other_wallet = WalletSecret::new_random();
        let global_state_lock =
            get_mock_global_state(network, 2, WalletSecret::devnet_wallet()).await;
        let genesis_block = Block::genesis_block(network);
        let twenty_neptune: NeptuneCoins = NeptuneCoins::new(20);
        let twenty_coins = twenty_neptune.to_native_coins();
        let recipient_address = other_wallet.nth_generation_spending_key(0).to_address();
        let main_lock_script = recipient_address.lock_script();
        let output_utxo = Utxo {
            coins: twenty_coins,
            lock_script_hash: main_lock_script.hash(),
        };
        let sender_randomness = Digest::default();
        let receiver_privacy_digest = recipient_address.privacy_digest;
        let public_announcement = recipient_address
            .generate_public_announcement(&output_utxo, sender_randomness)
            .unwrap();
        let receiver_data = vec![UtxoReceiverData {
            utxo: output_utxo.clone(),
            sender_randomness,
            receiver_privacy_digest,
            public_announcement,
        }];

        let monitored_utxos = global_state_lock
            .lock_guard()
            .await
            .wallet_state
            .wallet_db
            .monitored_utxos()
            .get_all()
            .await;
        assert_ne!(monitored_utxos.len(), 0);

        // one month before release date, we should not be able to create the transaction
        let launch = genesis_block.kernel.header.timestamp;
        let six_months = Timestamp::months(6);
        let one_month = Timestamp::months(1);
        assert!(create_transaction_with_timestamp(
            &global_state_lock,
            &receiver_data,
            NeptuneCoins::new(1),
            launch + six_months - one_month,
        )
        .await
        .is_err());

        // one month after though, we should be
        let mut tx = create_transaction_with_timestamp(
            &global_state_lock,
            &receiver_data,
            NeptuneCoins::new(1),
            launch + six_months + one_month,
        )
        .await
        .unwrap();
        assert!(tx.is_valid());

        // but if we backdate the timestamp two months, not anymore!
        tx.kernel.timestamp = tx.kernel.timestamp - Timestamp::months(2);
        // we can't test this yet; we don't have tasm code for time locks yet!
        // todo: uncomment the next line when we do.
        // assert!(!tx.is_valid());
        tx.kernel.timestamp = tx.kernel.timestamp + Timestamp::months(2);

        assert_eq!(
            2,
            tx.kernel.outputs.len(),
            "tx must have a send output and a change output"
        );
        assert_eq!(
            1,
            tx.kernel.inputs.len(),
            "tx must have exactly one input, a genesis UTXO"
        );

        // Test with a transaction with three outputs and one (premine) input
        let mut other_receiver_data = vec![];
        let mut output_utxos: Vec<Utxo> = vec![];
        for i in 2..5 {
            let amount: NeptuneCoins = NeptuneCoins::new(i);
            let that_many_coins = amount.to_native_coins();
            let receiving_address = other_wallet.nth_generation_spending_key(0).to_address();
            let lock_script = receiving_address.lock_script();
            let utxo = Utxo {
                coins: that_many_coins,
                lock_script_hash: lock_script.hash(),
            };
            let other_sender_randomness = Digest::default();
            let other_receiver_digest = receiving_address.privacy_digest;
            let other_public_announcement = receiving_address
                .generate_public_announcement(&utxo, other_sender_randomness)
                .unwrap();
            output_utxos.push(utxo.clone());
            other_receiver_data.push(UtxoReceiverData {
                utxo,
                sender_randomness: other_sender_randomness,
                receiver_privacy_digest: other_receiver_digest,
                public_announcement: other_public_announcement,
            });
        }

        let new_tx: Transaction = create_transaction_with_timestamp(
            &global_state_lock,
            &other_receiver_data,
            NeptuneCoins::new(1),
            launch + six_months + one_month,
        )
        .await
        .unwrap();
        assert!(new_tx.is_valid());
        assert_eq!(
            4,
            new_tx.kernel.outputs.len(),
            "tx must have three send outputs and a change output"
        );
        assert_eq!(
            1,
            new_tx.kernel.inputs.len(),
            "tx must have exactly one input, a genesis UTXO"
        );
    }

    #[traced_test]
    #[tokio::test]
    async fn restore_monitored_utxos_from_recovery_data_test() {
        let mut rng = thread_rng();
        let network = Network::RegTest;
        let devnet_wallet = WalletSecret::devnet_wallet();
        let global_state_lock = get_mock_global_state(network, 2, devnet_wallet).await;
        let mut global_state = global_state_lock.lock_guard_mut().await;
        let other_receiver_address = WalletSecret::new_random()
            .nth_generation_spending_key(0)
            .to_address();
        let genesis_block = Block::genesis_block(network);
        let (mock_block_1, _, _) =
            make_mock_block(&genesis_block, None, other_receiver_address, rng.gen());
        crate::tests::shared::add_block_to_archival_state(
            global_state.chain.archival_state_mut(),
            mock_block_1.clone(),
        )
        .await
        .unwrap();
        add_block_to_light_state(global_state.chain.light_state_mut(), mock_block_1.clone())
            .await
            .unwrap();

        // Delete everything from monitored UTXO (the premined UTXO)
        {
            let monitored_utxos = global_state.wallet_state.wallet_db.monitored_utxos_mut();
            assert!(
                monitored_utxos.len().await.is_one(),
                "MUTXO must have genesis element before emptying it"
            );
            monitored_utxos.pop().await;

            assert!(
                monitored_utxos.is_empty().await,
                "MUTXO must be empty after emptying it"
            );
        }

        // Recover the MUTXO from the recovery data, and verify that MUTXOs are restored
        global_state
            .restore_monitored_utxos_from_recovery_data()
            .await
            .unwrap();
        {
            let monitored_utxos = global_state.wallet_state.wallet_db.monitored_utxos();
            assert!(
                monitored_utxos.len().await.is_one(),
                "MUTXO must have genesis element after recovering it"
            );

            // Verify that the restored MUTXO has a valid MSMP
            let own_premine_mutxo = monitored_utxos.get(0).await;
            let ms_item = Hash::hash(&own_premine_mutxo.utxo);
            global_state
                .chain
                .light_state()
                .body()
                .mutator_set_accumulator
                .verify(
                    ms_item,
                    &own_premine_mutxo
                        .get_latest_membership_proof_entry()
                        .unwrap()
                        .1,
                );
            assert_eq!(
                mock_block_1.hash(),
                own_premine_mutxo
                    .get_latest_membership_proof_entry()
                    .unwrap()
                    .0,
                "MUTXO must have the correct latest block digest value"
            );
        }
    }

    #[traced_test]
    #[tokio::test]
    async fn resync_ms_membership_proofs_simple_test() -> Result<()> {
        let mut rng = thread_rng();
        let network = Network::RegTest;
        let global_state_lock =
            get_mock_global_state(network, 2, WalletSecret::devnet_wallet()).await;
        let mut global_state = global_state_lock.lock_guard_mut().await;

        let other_receiver_wallet_secret = WalletSecret::new_random();
        let other_receiver_address = other_receiver_wallet_secret
            .nth_generation_spending_key(0)
            .to_address();

        // 1. Create new block 1 and store it to the DB
        let genesis_block = Block::genesis_block(network);
        let launch = genesis_block.kernel.header.timestamp;
        let seven_months = Timestamp::months(7);
        let (mock_block_1a, _, _) =
            make_mock_block(&genesis_block, None, other_receiver_address, rng.gen());
        {
            global_state
                .chain
                .archival_state_mut()
                .write_block(
                    &mock_block_1a,
                    Some(mock_block_1a.kernel.header.proof_of_work_family),
                )
                .await?;
        }

        // Verify that wallet has a monitored UTXO (from genesis)
        let wallet_status = global_state.get_wallet_status_for_tip().await;
        assert!(!wallet_status
            .synced_unspent_available_amount(launch + seven_months)
            .is_zero());

        // Verify that this is unsynced with mock_block_1a
        assert!(
            global_state
                .wallet_state
                .is_synced_to(genesis_block.hash())
                .await
        );
        assert!(
            !global_state
                .wallet_state
                .is_synced_to(mock_block_1a.hash())
                .await
        );

        // Call resync
        global_state
            .resync_membership_proofs_from_stored_blocks(mock_block_1a.hash())
            .await
            .unwrap();

        // Verify that it is synced
        assert!(
            global_state
                .wallet_state
                .is_synced_to(mock_block_1a.hash())
                .await
        );

        // Verify that MPs are valid
        assert!(
            wallet_state_has_all_valid_mps_for(&global_state.wallet_state, &mock_block_1a).await
        );

        Ok(())
    }

    #[traced_test]
    #[tokio::test]
    async fn resync_ms_membership_proofs_fork_test() -> Result<()> {
        let mut rng = thread_rng();
        let network = Network::RegTest;
        let global_state_lock =
            get_mock_global_state(network, 2, WalletSecret::devnet_wallet()).await;
        let mut global_state = global_state_lock.lock_guard_mut().await;
        let own_spending_key = global_state
            .wallet_state
            .wallet_secret
            .nth_generation_spending_key(0);
        let own_receiving_address = own_spending_key.to_address();

        // 1. Create new block 1a where we receive a coinbase UTXO, store it
        let genesis_block = global_state.chain.archival_state().get_latest_block().await;
        let (mock_block_1a, coinbase_utxo, coinbase_output_randomness) =
            make_mock_block(&genesis_block, None, own_receiving_address, rng.gen());
        {
            global_state
                .chain
                .archival_state_mut()
                .write_block(
                    &mock_block_1a,
                    Some(mock_block_1a.kernel.header.proof_of_work_family),
                )
                .await?;
            global_state
                .wallet_state
                .expected_utxos
                .add_expected_utxo(
                    coinbase_utxo,
                    coinbase_output_randomness,
                    own_spending_key.privacy_preimage,
                    UtxoNotifier::OwnMiner,
                )
                .unwrap();
            global_state
                .wallet_state
                .update_wallet_state_with_new_block(
                    &genesis_block.kernel.body.mutator_set_accumulator,
                    &mock_block_1a,
                )
                .await
                .unwrap();
        }

        // Verify that wallet has monitored UTXOs, from genesis and from block_1a
        let wallet_status = global_state
            .wallet_state
            .get_wallet_status_from_lock(mock_block_1a.hash())
            .await;
        assert_eq!(2, wallet_status.synced_unspent.len());

        // Make a new fork from genesis that makes us lose the coinbase UTXO of block 1a
        let other_wallet_secret = WalletSecret::new_random();
        let other_receiving_address = other_wallet_secret
            .nth_generation_spending_key(0)
            .to_address();
        let mut parent_block = genesis_block;
        for _ in 0..5 {
            let (next_block, _, _) =
                make_mock_block(&parent_block, None, other_receiving_address, rng.gen());
            global_state
                .chain
                .archival_state_mut()
                .write_block(
                    &next_block,
                    Some(next_block.kernel.header.proof_of_work_family),
                )
                .await?;
            global_state
                .wallet_state
                .update_wallet_state_with_new_block(
                    &parent_block.kernel.body.mutator_set_accumulator,
                    &next_block,
                )
                .await
                .unwrap();
            parent_block = next_block;
        }

        // Call resync which fails to sync the UTXO that was abandoned when block 1a was abandoned
        global_state
            .resync_membership_proofs_from_stored_blocks(parent_block.hash())
            .await
            .unwrap();

        // Verify that one MUTXO is unsynced, and that 1 (from genesis) is synced
        let wallet_status_after_forking = global_state
            .wallet_state
            .get_wallet_status_from_lock(parent_block.hash())
            .await;
        assert_eq!(1, wallet_status_after_forking.synced_unspent.len());
        assert_eq!(1, wallet_status_after_forking.unsynced_unspent.len());

        // Verify that the MUTXO from block 1a is considered abandoned, and that the one from
        // genesis block is not.
        let monitored_utxos = global_state.wallet_state.wallet_db.monitored_utxos();
        assert!(
            !monitored_utxos
                .get(0)
                .await
                .was_abandoned(
                    parent_block.kernel.mast_hash(),
                    global_state.chain.archival_state()
                )
                .await
        );
        assert!(
            monitored_utxos
                .get(1)
                .await
                .was_abandoned(
                    parent_block.kernel.mast_hash(),
                    global_state.chain.archival_state()
                )
                .await
        );

        Ok(())
    }

    #[traced_test]
    #[tokio::test]
    async fn resync_ms_membership_proofs_across_stale_fork() -> Result<()> {
        let mut rng = thread_rng();
        let network = Network::RegTest;
        let global_state_lock =
            get_mock_global_state(network, 2, WalletSecret::devnet_wallet()).await;
        let mut global_state = global_state_lock.lock_guard_mut().await;
        let wallet_secret = global_state.wallet_state.wallet_secret.clone();
        let own_spending_key = wallet_secret.nth_generation_spending_key(0);
        let own_receiving_address = own_spending_key.to_address();
        let other_wallet_secret = WalletSecret::new_random();
        let other_receiving_address = other_wallet_secret
            .nth_generation_spending_key(0)
            .to_address();

        // 1. Create new block 1a where we receive a coinbase UTXO, store it
        let genesis_block = global_state.chain.archival_state().get_latest_block().await;
        assert!(genesis_block.kernel.header.height.is_genesis());
        let (mock_block_1a, coinbase_utxo_1a, cb_utxo_output_randomness_1a) =
            make_mock_block(&genesis_block, None, own_receiving_address, rng.gen());
        {
            global_state
                .chain
                .archival_state_mut()
                .write_block(
                    &mock_block_1a,
                    Some(mock_block_1a.kernel.header.proof_of_work_family),
                )
                .await?;
            global_state
                .wallet_state
                .expected_utxos
                .add_expected_utxo(
                    coinbase_utxo_1a,
                    cb_utxo_output_randomness_1a,
                    own_spending_key.privacy_preimage,
                    UtxoNotifier::OwnMiner,
                )
                .unwrap();
            global_state
                .wallet_state
                .update_wallet_state_with_new_block(
                    &genesis_block.kernel.body.mutator_set_accumulator,
                    &mock_block_1a,
                )
                .await
                .unwrap();

            // Verify that UTXO was recorded
            let wallet_status_after_1a = global_state
                .wallet_state
                .get_wallet_status_from_lock(mock_block_1a.hash())
                .await;
            assert_eq!(2, wallet_status_after_1a.synced_unspent.len());
        }

        // Add 5 blocks on top of 1a
        let mut fork_a_block = mock_block_1a.clone();
        for _ in 0..100 {
            let (next_a_block, _, _) =
                make_mock_block(&fork_a_block, None, other_receiving_address, rng.gen());
            global_state
                .chain
                .archival_state_mut()
                .write_block(
                    &next_a_block,
                    Some(next_a_block.kernel.header.proof_of_work_family),
                )
                .await?;
            global_state
                .wallet_state
                .update_wallet_state_with_new_block(
                    &fork_a_block.kernel.body.mutator_set_accumulator,
                    &next_a_block,
                )
                .await
                .unwrap();
            fork_a_block = next_a_block;
        }

        // Verify that all both MUTXOs have synced MPs
        let wallet_status_on_a_fork = global_state
            .wallet_state
            .get_wallet_status_from_lock(fork_a_block.hash())
            .await;

        assert_eq!(2, wallet_status_on_a_fork.synced_unspent.len());

        // Fork away from the "a" chain to the "b" chain, with block 1a as LUCA
        let mut fork_b_block = mock_block_1a.clone();
        for _ in 0..100 {
            let (next_b_block, _, _) =
                make_mock_block(&fork_b_block, None, other_receiving_address, rng.gen());
            global_state
                .chain
                .archival_state_mut()
                .write_block(
                    &next_b_block,
                    Some(next_b_block.kernel.header.proof_of_work_family),
                )
                .await?;
            global_state
                .wallet_state
                .update_wallet_state_with_new_block(
                    &fork_b_block.kernel.body.mutator_set_accumulator,
                    &next_b_block,
                )
                .await
                .unwrap();
            fork_b_block = next_b_block;
        }

        // Verify that there are zero MUTXOs with synced MPs
        let wallet_status_on_b_fork_before_resync = global_state
            .wallet_state
            .get_wallet_status_from_lock(fork_b_block.hash())
            .await;
        assert_eq!(
            0,
            wallet_status_on_b_fork_before_resync.synced_unspent.len()
        );
        assert_eq!(
            2,
            wallet_status_on_b_fork_before_resync.unsynced_unspent.len()
        );

        // Run the resync and verify that MPs are synced
        global_state
            .resync_membership_proofs_from_stored_blocks(fork_b_block.hash())
            .await
            .unwrap();
        let wallet_status_on_b_fork_after_resync = global_state
            .wallet_state
            .get_wallet_status_from_lock(fork_b_block.hash())
            .await;
        assert_eq!(2, wallet_status_on_b_fork_after_resync.synced_unspent.len());
        assert_eq!(
            0,
            wallet_status_on_b_fork_after_resync.unsynced_unspent.len()
        );

        // `wallet_state_has_all_valid_mps_for`
        // Make a new chain c with genesis block as LUCA. Verify that the genesis UTXO can be synced
        // to this new chain
        let mut fork_c_block = genesis_block.clone();
        for _ in 0..100 {
            let (next_c_block, _, _) =
                make_mock_block(&fork_c_block, None, other_receiving_address, rng.gen());
            global_state
                .chain
                .archival_state_mut()
                .write_block(
                    &next_c_block,
                    Some(next_c_block.kernel.header.proof_of_work_family),
                )
                .await?;
            global_state
                .wallet_state
                .update_wallet_state_with_new_block(
                    &fork_c_block.kernel.body.mutator_set_accumulator,
                    &next_c_block,
                )
                .await
                .unwrap();
            fork_c_block = next_c_block;
        }

        // Verify that there are zero MUTXOs with synced MPs
        let wallet_status_on_c_fork_before_resync = global_state
            .wallet_state
            .get_wallet_status_from_lock(fork_c_block.hash())
            .await;
        assert_eq!(
            0,
            wallet_status_on_c_fork_before_resync.synced_unspent.len()
        );
        assert_eq!(
            2,
            wallet_status_on_c_fork_before_resync.unsynced_unspent.len()
        );

        // Run the resync and verify that UTXO from genesis is synced, but that
        // UTXO from 1a is not synced.
        global_state
            .resync_membership_proofs_from_stored_blocks(fork_c_block.hash())
            .await
            .unwrap();
        let wallet_status_on_c_fork_after_resync = global_state
            .wallet_state
            .get_wallet_status_from_lock(fork_c_block.hash())
            .await;
        assert_eq!(1, wallet_status_on_c_fork_after_resync.synced_unspent.len());
        assert_eq!(
            1,
            wallet_status_on_c_fork_after_resync.unsynced_unspent.len()
        );

        // Also check that UTXO from 1a is considered abandoned
        let monitored_utxos = global_state.wallet_state.wallet_db.monitored_utxos();
        assert!(
            !monitored_utxos
                .get(0)
                .await
                .was_abandoned(
                    fork_c_block.kernel.mast_hash(),
                    global_state.chain.archival_state()
                )
                .await
        );
        assert!(
            monitored_utxos
                .get(1)
                .await
                .was_abandoned(
                    fork_c_block.kernel.mast_hash(),
                    global_state.chain.archival_state()
                )
                .await
        );

        Ok(())
    }

    #[tokio::test]
    async fn flaky_mutator_set_test() {
        let seed = {
            let mut rng: StdRng =
                SeedableRng::from_rng(thread_rng()).expect("failure lifting thread_rng to StdRng");
            let seed: [u8; 32] = rng.gen();
            // let seed = [
            //     0xf4, 0xc2, 0x1c, 0xd0, 0x5a, 0xac, 0x99, 0xe7, 0x3a, 0x1e, 0x29, 0x7f, 0x16, 0xc1,
            //     0x50, 0x5e, 0x1e, 0xd, 0x4b, 0x49, 0x51, 0x9c, 0x1b, 0xa0, 0x38, 0x3c, 0xd, 0x83, 0x29,
            //     0xdb, 0xab, 0xe2,
            // ];
            println!(
                "seed: [{}]",
                seed.iter().map(|h| format!("{:#x}", h)).join(", ")
            );
            seed
        };
        let mut rng: StdRng = SeedableRng::from_seed(seed);

        // Test various parts of the state update when a block contains multiple inputs and outputs
        let network = Network::RegTest;
        let genesis_wallet_state =
            get_mock_wallet_state(WalletSecret::devnet_wallet(), network).await;
        let genesis_spending_key = genesis_wallet_state
            .wallet_secret
            .nth_generation_spending_key(0);
        let genesis_state_lock =
            get_mock_global_state(network, 3, genesis_wallet_state.wallet_secret).await;

        let wallet_secret_alice = WalletSecret::new_pseudorandom(rng.gen());
        let alice_spending_key = wallet_secret_alice.nth_generation_spending_key(0);
        let alice_state_lock = get_mock_global_state(network, 3, wallet_secret_alice).await;

        let wallet_secret_bob = WalletSecret::new_pseudorandom(rng.gen());
        let bob_spending_key = wallet_secret_bob.nth_generation_spending_key(0);
        let bob_state_lock = get_mock_global_state(network, 3, wallet_secret_bob).await;

        let genesis_block = Block::genesis_block(network);
        let launch = genesis_block.kernel.header.timestamp;
        let seven_months = Timestamp::months(7);

        let (mut block_1, cb_utxo, cb_output_randomness) = make_mock_block_with_valid_pow(
            &genesis_block,
            None,
            genesis_spending_key.to_address(),
            rng.gen(),
        );

        // Send two outputs each to Alice and Bob, from genesis receiver
        let fee = NeptuneCoins::one();
        let sender_randomness: Digest = rng.gen();
        let receiver_data_for_alice = vec![
            UtxoReceiverData {
                public_announcement: PublicAnnouncement::default(),
                receiver_privacy_digest: alice_spending_key.to_address().privacy_digest,
                sender_randomness,
                utxo: Utxo {
                    lock_script_hash: alice_spending_key.to_address().lock_script().hash(),
                    coins: NeptuneCoins::new(41).to_native_coins(),
                },
            },
            UtxoReceiverData {
                public_announcement: PublicAnnouncement::default(),
                receiver_privacy_digest: alice_spending_key.to_address().privacy_digest,
                sender_randomness,
                utxo: Utxo {
                    lock_script_hash: alice_spending_key.to_address().lock_script().hash(),
                    coins: NeptuneCoins::new(59).to_native_coins(),
                },
            },
        ];
        // Two outputs for Bob
        let receiver_data_for_bob = vec![
            UtxoReceiverData {
                public_announcement: PublicAnnouncement::default(),
                receiver_privacy_digest: bob_spending_key.to_address().privacy_digest,
                sender_randomness,
                utxo: Utxo {
                    lock_script_hash: bob_spending_key.to_address().lock_script().hash(),
                    coins: NeptuneCoins::new(141).to_native_coins(),
                },
            },
            UtxoReceiverData {
                public_announcement: PublicAnnouncement::default(),
                receiver_privacy_digest: bob_spending_key.to_address().privacy_digest,
                sender_randomness,
                utxo: Utxo {
                    lock_script_hash: bob_spending_key.to_address().lock_script().hash(),
                    coins: NeptuneCoins::new(59).to_native_coins(),
                },
            },
        ];
        {
            let tx_to_alice_and_bob = create_transaction_with_timestamp(
                &genesis_state_lock,
                &[
                    receiver_data_for_alice.clone(),
                    receiver_data_for_bob.clone(),
                ]
                .concat(),
                fee,
                launch + seven_months,
            )
            .await
            .unwrap();

            // Absorb and verify validity
<<<<<<< HEAD
            block_1.accumulate_transaction(
                tx_to_alice_and_bob,
                &genesis_block.kernel.body.mutator_set_accumulator,
            );
            let now = genesis_block.kernel.header.timestamp;
            assert!(block_1.is_valid(&genesis_block, now + seven_months));
=======
            block_1
                .accumulate_transaction(
                    tx_to_alice_and_bob,
                    &genesis_block.kernel.body.mutator_set_accumulator,
                )
                .await;
            let now = Duration::from_millis(genesis_block.kernel.header.timestamp.value());
            assert!(block_1.is_valid(&genesis_block, now + Duration::from_millis(seven_months)));
>>>>>>> a40aee0e
        }

        println!("Accumulated transaction into block_1.");
        println!(
            "Transaction has {} inputs (removal records) and {} outputs (addition records)",
            block_1.kernel.body.transaction.kernel.inputs.len(),
            block_1.kernel.body.transaction.kernel.outputs.len()
        );

        // Update chain states
        for state_lock in [&genesis_state_lock, &alice_state_lock, &bob_state_lock] {
            let mut state = state_lock.lock_guard_mut().await;
            add_block(&mut state, block_1.clone()).await.unwrap();
            state
                .chain
                .archival_state_mut()
                .update_mutator_set(&block_1)
                .await
                .unwrap();
        }

        {
            // Update wallets
            let mut genesis_state = genesis_state_lock.lock_guard_mut().await;
            genesis_state
                .wallet_state
                .expected_utxos
                .add_expected_utxo(
                    cb_utxo,
                    cb_output_randomness,
                    genesis_spending_key.privacy_preimage,
                    UtxoNotifier::OwnMiner,
                )
                .unwrap();
            genesis_state
                .wallet_state
                .update_wallet_state_with_new_block(
                    &genesis_block.kernel.body.mutator_set_accumulator,
                    &block_1,
                )
                .await
                .unwrap();
            assert_eq!(
                3,
                genesis_state
                    .wallet_state
                    .wallet_db
                    .monitored_utxos()
                    .len().await, "Genesis receiver must have 3 UTXOs after block 1: change from transaction, coinbase from block 1, and the spent premine UTXO"
            );
        }

        {
            let mut alice_state = alice_state_lock.lock_guard_mut().await;
            for rec_data in receiver_data_for_alice {
                alice_state
                    .wallet_state
                    .expected_utxos
                    .add_expected_utxo(
                        rec_data.utxo.clone(),
                        rec_data.sender_randomness,
                        alice_spending_key.privacy_preimage,
                        UtxoNotifier::Cli,
                    )
                    .unwrap();
            }
            alice_state
                .wallet_state
                .update_wallet_state_with_new_block(
                    &genesis_block.kernel.body.mutator_set_accumulator,
                    &block_1,
                )
                .await
                .unwrap();
        }

        {
            let mut bob_state = bob_state_lock.lock_guard_mut().await;
            for rec_data in receiver_data_for_bob {
                bob_state
                    .wallet_state
                    .expected_utxos
                    .add_expected_utxo(
                        rec_data.utxo.clone(),
                        rec_data.sender_randomness,
                        bob_spending_key.privacy_preimage,
                        UtxoNotifier::Cli,
                    )
                    .unwrap();
            }
            bob_state
                .wallet_state
                .update_wallet_state_with_new_block(
                    &genesis_block.kernel.body.mutator_set_accumulator,
                    &block_1,
                )
                .await
                .unwrap();
        }

        // Now Alice should have a balance of 100 and Bob a balance of 200

        assert_eq!(
            NeptuneCoins::new(100),
            alice_state_lock
                .lock_guard()
                .await
                .get_wallet_status_for_tip()
                .await
                .synced_unspent_available_amount(launch + seven_months)
        );
        assert_eq!(
            NeptuneCoins::new(200),
            bob_state_lock
                .lock_guard()
                .await
                .get_wallet_status_for_tip()
                .await
                .synced_unspent_available_amount(launch + seven_months)
        );

        // Make two transactions: Alice sends two UTXOs to Genesis and Bob sends three UTXOs to genesis
        let receiver_data_from_alice = vec![
            UtxoReceiverData {
                utxo: Utxo {
                    lock_script_hash: genesis_spending_key.to_address().lock_script().hash(),
                    coins: NeptuneCoins::new(50).to_native_coins(),
                },
                sender_randomness: rng.gen(),
                receiver_privacy_digest: genesis_spending_key.to_address().privacy_digest,
                public_announcement: PublicAnnouncement::default(),
            },
            UtxoReceiverData {
                utxo: Utxo {
                    lock_script_hash: genesis_spending_key.to_address().lock_script().hash(),
                    coins: NeptuneCoins::new(49).to_native_coins(),
                },
                sender_randomness: rng.gen(),
                receiver_privacy_digest: genesis_spending_key.to_address().privacy_digest,
                public_announcement: PublicAnnouncement::default(),
            },
        ];
        let now = genesis_block.kernel.header.timestamp;
        let tx_from_alice = alice_state_lock
            .lock_guard_mut()
            .await
            .create_transaction(receiver_data_from_alice.clone(), NeptuneCoins::new(1), now)
            .await
            .unwrap();
        let receiver_data_from_bob = vec![
            UtxoReceiverData {
                utxo: Utxo {
                    lock_script_hash: genesis_spending_key.to_address().lock_script().hash(),
                    coins: NeptuneCoins::new(50).to_native_coins(),
                },
                sender_randomness: rng.gen(),
                receiver_privacy_digest: genesis_spending_key.to_address().privacy_digest,
                public_announcement: PublicAnnouncement::default(),
            },
            UtxoReceiverData {
                utxo: Utxo {
                    lock_script_hash: genesis_spending_key.to_address().lock_script().hash(),
                    coins: NeptuneCoins::new(50).to_native_coins(),
                },
                sender_randomness: rng.gen(),
                receiver_privacy_digest: genesis_spending_key.to_address().privacy_digest,
                public_announcement: PublicAnnouncement::default(),
            },
            UtxoReceiverData {
                utxo: Utxo {
                    lock_script_hash: genesis_spending_key.to_address().lock_script().hash(),
                    coins: NeptuneCoins::new(98).to_native_coins(),
                },
                sender_randomness: rng.gen(),
                receiver_privacy_digest: genesis_spending_key.to_address().privacy_digest,
                public_announcement: PublicAnnouncement::default(),
            },
        ];
        let tx_from_bob = bob_state_lock
            .lock_guard_mut()
            .await
            .create_transaction(receiver_data_from_bob.clone(), NeptuneCoins::new(2), now)
            .await
            .unwrap();

        // Make block_2 with tx that contains:
        // - 4 inputs: 2 from Alice and 2 from Bob
        // - 6 outputs: 2 from Alice to Genesis, 3 from Bob to Genesis, and 1 coinbase to Genesis
        let (mut block_2, _cb_utxo_block_2, _cb_sender_randomness_block_2) =
            make_mock_block_with_valid_pow(
                &block_1,
                None,
                genesis_spending_key.to_address(),
                rng.gen(),
            );
        block_2
            .accumulate_transaction(tx_from_alice, &block_1.kernel.body.mutator_set_accumulator)
            .await;
        assert_eq!(2, block_2.kernel.body.transaction.kernel.inputs.len());
        assert_eq!(3, block_2.kernel.body.transaction.kernel.outputs.len());

        block_2
            .accumulate_transaction(tx_from_bob, &block_1.kernel.body.mutator_set_accumulator)
            .await;
    }

    #[traced_test]
    #[tokio::test]
    async fn mock_global_state_is_valid() {
        let mut rng = thread_rng();
        let network = Network::RegTest;
        let global_state_lock =
            get_mock_global_state(network, 2, WalletSecret::devnet_wallet()).await;
        let mut global_state = global_state_lock.lock_guard_mut().await;
        let genesis_block = Block::genesis_block(network);
        let now = genesis_block.kernel.header.timestamp;

        let wallet_secret = WalletSecret::new_random();
        let receiving_address = wallet_secret.nth_generation_spending_key(0).to_address();
        let (block_1, _cb_utxo, _cb_output_randomness) =
            make_mock_block_with_valid_pow(&genesis_block, None, receiving_address, rng.gen());

        add_block(&mut global_state, block_1).await.unwrap();

        assert!(global_state
            .chain
            .light_state()
            .is_valid(&genesis_block, now));
    }
}<|MERGE_RESOLUTION|>--- conflicted
+++ resolved
@@ -2054,23 +2054,14 @@
             .unwrap();
 
             // Absorb and verify validity
-<<<<<<< HEAD
-            block_1.accumulate_transaction(
-                tx_to_alice_and_bob,
-                &genesis_block.kernel.body.mutator_set_accumulator,
-            );
-            let now = genesis_block.kernel.header.timestamp;
-            assert!(block_1.is_valid(&genesis_block, now + seven_months));
-=======
             block_1
                 .accumulate_transaction(
                     tx_to_alice_and_bob,
                     &genesis_block.kernel.body.mutator_set_accumulator,
                 )
                 .await;
-            let now = Duration::from_millis(genesis_block.kernel.header.timestamp.value());
-            assert!(block_1.is_valid(&genesis_block, now + Duration::from_millis(seven_months)));
->>>>>>> a40aee0e
+            let now = genesis_block.kernel.header.timestamp;
+            assert!(block_1.is_valid(&genesis_block, now + seven_months));
         }
 
         println!("Accumulated transaction into block_1.");
